--- conflicted
+++ resolved
@@ -7,13 +7,8 @@
   workflow_dispatch:
     inputs:
       job-to-run:
-<<<<<<< HEAD
         description: Enter the job name (tooljet-ce/tooljet-server-ce)
         options: ["tooljet-ce", "tooljet-server-ce"]
-=======
-        description: Enter the job name (tooljet-ce)
-        options: ["tooljet-ce"]
->>>>>>> 68dca288
         required: true
       image:
         description: "Enter the latest image tag"
@@ -125,7 +120,6 @@
             message="Job '${{ env.JOB_NAME }}' failed! tooljet/tooljet-ce:${{ github.event.inputs.image }}"
           fi
 
-<<<<<<< HEAD
           curl -X POST -H 'Content-type: application/json' --data "{\"text\":\"$message\"}" ${{ secrets.SLACK_WEBHOOK_URL }}
 
   tooljet-server-ce:
@@ -180,6 +174,4 @@
           fi
 
           curl -X POST -H 'Content-type: application/json' --data "{\"text\":\"$message\"}" ${{ secrets.SLACK_WEBHOOK_URL }}
-=======
->>>>>>> 68dca288
           curl -X POST -H 'Content-type: application/json' --data "{\"text\":\"$message\"}" ${{ secrets.SLACK_WEBHOOK_URL }}