---
id: access-users-location
title: Accessing User Location with RunJS Query (Geolocation API)
---

In this step-by-step guide we will build a ToolJet application that harnesses the power of the **JavaScript Geolocation API** to retrieve the user's location. The Geolocation API offers access to various geographical data associated with a user's device, utilizing methods such as GPS, WIFI, IP Geolocation, and more.

:::info
To uphold user privacy, the Geolocation API requests permission before locating the device. Upon permission, you gain access to data like latitude, longitude, altitude, and speed.
:::

1. Begin by creating a new application:
  <div style={{textAlign: 'center'}}>
   <img style={{ border:'0', marginBottom:'15px', borderRadius:'5px', boxShadow: '0px 1px 3px rgba(0, 0, 0, 0.2)' }} className="screenshot-full" src="/img/how-to/access-location/newapp.png" alt="How to: Access User's Location" />
  </div>

2. In the app editor, navigate to the query panel at the bottom and create a **[RunJS query](/docs/data-sources/run-js/#runjs-query-examples)** by selecting **Run JavaScript Code** as the datasource:
  <div style={{textAlign: 'center'}}>
   <img style={{ border:'0', marginBottom:'15px', borderRadius:'5px', boxShadow: '0px 1px 3px rgba(0, 0, 0, 0.2)' }} className="screenshot-full" src="/img/how-to/access-location/runjsq.png" alt="How to: Access User's Location" />
  </div>

3. Utilize the following JavaScript code to employ the Geolocation API and retrieve the location:
  ```js
  function getCoordinates() {  // Function to get coordinates
    return new Promise(function (resolve, reject) { // Promise to get coordinates
        navigator.geolocation.getCurrentPosition(resolve, reject);  // Get current position
    });
<<<<<<< HEAD
    }

    async function getAddress() {
    // notice, no then(), cause await would block and 
    // wait for the resolved result
    const position = await getCoordinates(); 
    let latitude = position.coords.latitude;
    let longitude = position.coords.longitude;

    return [latitude, longitude];  
    }

    return await getAddress()
    ```

- Now, go to the **Advanced** tab and enable the `Run query on page load?` option. Enabling this option will run this javascript query every time the app is opened by the user and the query will return the location

- **Save** the query and hit the **Run** button

- As soon as you hit the **Run** button, the browser will prompt you to allow the permission to share the location access to ToolJet app. You'll need to **allow** it to return the location data

    <div style={{textAlign: 'center'}}>

    <img className="screenshot-full" src="/img/how-to/access-location/prompt.png" alt="New App" />

    </div>

- Now, to check the data returned by the query go to the **Inspector** on the left sidebar. Expand the queries -> `runjs1`(query name) -> and then expand the **data**. You'll find the coordinates

    <div style={{textAlign: 'center'}}>

    <img className="screenshot-full" src="/img/how-to/access-location/data.png" alt="New App" />

    </div>

- Next, we can use these coordinates returned by the query on the **map component** to show the location. Drop a map component on the canvas and edit its properties. In the **Initial location** property, enter

    ```js
    {{ {"lat": queries.runjs1.data[0], "lng": queries.runjs1.data[1]} }}
    ```

    <div style={{textAlign: 'center'}}>

    <img className="screenshot-full" src="/img/how-to/access-location/map.png" alt="New App" />

    </div>

- Finally, you'll see the location updated on the **map component**
=======
  }
  
  async function getAddress() {  // Function to get address
    const position = await getCoordinates(); // Await the coordinates
    let latitude = position.coords.latitude;  // Get latitude
    let longitude = position.coords.longitude;  // Get longitude
    
    return [latitude, longitude]; // Return the coordinates
  }
  
  return await getAddress();  // Return the address
  ```

4. Scroll down the query editor and from **Settings** enable the `Run this query on application load?` option. This ensures that the JavaScript query runs each time the app is opened, providing the user's location.

5. Upon clicking **Run**, your browser prompts you to grant permission for the ToolJet app to access your location. Allow this permission to receive location data.
  <div style={{textAlign: 'center'}}>
   <img style={{ border:'0', marginBottom:'15px', borderRadius:'5px', boxShadow: '0px 1px 3px rgba(0, 0, 0, 0.2)' }} className="screenshot-full" src="/img/how-to/access-location/newprompt.png" alt="How to: Access User's Location" />
  </div>

7. Once the query is succesfully run, the coordinates will be returned and displayed in the **Preview** section of query editor. To inspect the data returned by the query, go to the **Inspector** on the left sidebar, expand queries -> `runjs1` (query name), and then examine the **data**. You'll find the coordinates.
  <div style={{textAlign: 'center'}}>
   <img style={{ border:'0', marginBottom:'15px', borderRadius:'5px', boxShadow: '0px 1px 3px rgba(0, 0, 0, 0.2)' }} className="screenshot-full" src="/img/how-to/access-location/newdata.png" alt="How to: Access User's Location" />
  </div>

8. Utilize these coordinates in the **map component** to display the location. Add a map component to the canvas and edit its properties. In the **Initial location** property, enter:
  ```js
  {{ {"lat": queries.runjs1.data[0], "lng": queries.runjs1.data[1]} }}
  ```
  
  <div style={{textAlign: 'center'}}>
   <img style={{ border:'0', marginBottom:'15px', borderRadius:'5px', boxShadow: '0px 1px 3px rgba(0, 0, 0, 0.2)' }} className="screenshot-full" src="/img/how-to/access-location/newmap.png" alt="How to: Access User's Location" />
  </div>

9. Once the Map component properties are updated, you'll see the location displayed on the **map component**. 
>>>>>>> 790bfb9c
<|MERGE_RESOLUTION|>--- conflicted
+++ resolved
@@ -25,56 +25,6 @@
     return new Promise(function (resolve, reject) { // Promise to get coordinates
         navigator.geolocation.getCurrentPosition(resolve, reject);  // Get current position
     });
-<<<<<<< HEAD
-    }
-
-    async function getAddress() {
-    // notice, no then(), cause await would block and 
-    // wait for the resolved result
-    const position = await getCoordinates(); 
-    let latitude = position.coords.latitude;
-    let longitude = position.coords.longitude;
-
-    return [latitude, longitude];  
-    }
-
-    return await getAddress()
-    ```
-
-- Now, go to the **Advanced** tab and enable the `Run query on page load?` option. Enabling this option will run this javascript query every time the app is opened by the user and the query will return the location
-
-- **Save** the query and hit the **Run** button
-
-- As soon as you hit the **Run** button, the browser will prompt you to allow the permission to share the location access to ToolJet app. You'll need to **allow** it to return the location data
-
-    <div style={{textAlign: 'center'}}>
-
-    <img className="screenshot-full" src="/img/how-to/access-location/prompt.png" alt="New App" />
-
-    </div>
-
-- Now, to check the data returned by the query go to the **Inspector** on the left sidebar. Expand the queries -> `runjs1`(query name) -> and then expand the **data**. You'll find the coordinates
-
-    <div style={{textAlign: 'center'}}>
-
-    <img className="screenshot-full" src="/img/how-to/access-location/data.png" alt="New App" />
-
-    </div>
-
-- Next, we can use these coordinates returned by the query on the **map component** to show the location. Drop a map component on the canvas and edit its properties. In the **Initial location** property, enter
-
-    ```js
-    {{ {"lat": queries.runjs1.data[0], "lng": queries.runjs1.data[1]} }}
-    ```
-
-    <div style={{textAlign: 'center'}}>
-
-    <img className="screenshot-full" src="/img/how-to/access-location/map.png" alt="New App" />
-
-    </div>
-
-- Finally, you'll see the location updated on the **map component**
-=======
   }
   
   async function getAddress() {  // Function to get address
@@ -109,5 +59,4 @@
    <img style={{ border:'0', marginBottom:'15px', borderRadius:'5px', boxShadow: '0px 1px 3px rgba(0, 0, 0, 0.2)' }} className="screenshot-full" src="/img/how-to/access-location/newmap.png" alt="How to: Access User's Location" />
   </div>
 
-9. Once the Map component properties are updated, you'll see the location displayed on the **map component**. 
->>>>>>> 790bfb9c
+9. Once the Map component properties are updated, you'll see the location displayed on the **map component**. 