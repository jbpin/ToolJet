/* eslint-disable prefer-const */
import { JwtService } from '@nestjs/jwt';
import { ConfigService } from '@nestjs/config';
import { getConnection, getManager, Repository } from 'typeorm';
import { OrganizationUser } from 'src/entities/organization_user.entity';
import { Organization } from 'src/entities/organization.entity';
import { User } from 'src/entities/user.entity';
import { App } from 'src/entities/app.entity';
import { INestApplication } from '@nestjs/common';
import { Test } from '@nestjs/testing';
import { AppModule } from 'src/app.module';
import { AppVersion } from 'src/entities/app_version.entity';
import { DataQuery } from 'src/entities/data_query.entity';
import { DataSource } from 'src/entities/data_source.entity';
import { DataSourcesService } from 'src/services/data_sources.service';
import { DataSourcesModule } from 'src/modules/data_sources/data_sources.module';
import { ThreadRepository } from 'src/repositories/thread.repository';
import { GroupPermission } from 'src/entities/group_permission.entity';
import { UserGroupPermission } from 'src/entities/user_group_permission.entity';
import { AppGroupPermission } from 'src/entities/app_group_permission.entity';
import { AllExceptionsFilter } from 'src/all-exceptions-filter';
import { Logger } from 'nestjs-pino';
import { WsAdapter } from '@nestjs/platform-ws';
import { AppsModule } from 'src/modules/apps/apps.module';
import { LibraryAppCreationService } from '@services/library_app_creation.service';
import { createMock, DeepMocked } from '@golevelup/ts-jest';

export async function createNestAppInstance(): Promise<INestApplication> {
  let app: INestApplication;

  const moduleRef = await Test.createTestingModule({
    imports: [AppModule],
    providers: [],
  }).compile();

  app = moduleRef.createNestApplication();
  app.setGlobalPrefix('api');
  app.useGlobalFilters(new AllExceptionsFilter(moduleRef.get(Logger)));
  app.useWebSocketAdapter(new WsAdapter(app));
  await app.init();

  return app;
}

export async function createNestAppInstanceWithEnvMock(): Promise<{
  app: INestApplication;
  mockConfig: DeepMocked<ConfigService>;
}> {
  let app: INestApplication;

  const moduleRef = await Test.createTestingModule({
    imports: [AppModule],
    providers: [
      {
        provide: ConfigService,
        useValue: createMock<ConfigService>(),
      },
    ],
  }).compile();

  app = moduleRef.createNestApplication();
  app.setGlobalPrefix('api');
  app.useGlobalFilters(new AllExceptionsFilter(moduleRef.get(Logger)));
  app.useWebSocketAdapter(new WsAdapter(app));
  await app.init();

  return { app, mockConfig: moduleRef.get(ConfigService) };
}

export function authHeaderForUser(user: any): string {
  const configService = new ConfigService();
  const jwtService = new JwtService({
    secret: configService.get<string>('SECRET_KEY_BASE'),
  });
  const authPayload = { username: user.id, sub: user.email };
  const authToken = jwtService.sign(authPayload);
  return `Bearer ${authToken}`;
}

export async function clearDB() {
  const entities = getConnection().entityMetadatas;
  for (const entity of entities) {
    const repository = getConnection().getRepository(entity.name);
    await repository.query(`TRUNCATE ${entity.tableName} RESTART IDENTITY CASCADE;`);
  }
}

export async function createApplication(nestApp, { name, user, isPublic, slug }: any) {
  let appRepository: Repository<App>;
  appRepository = nestApp.get('AppRepository');

  user = user || (await (await createUser(nestApp, {})).user);

  const newApp = await appRepository.save(
    appRepository.create({
      name,
      user,
      slug,
      isPublic: isPublic || false,
      organizationId: user.organization.id,
      createdAt: new Date(),
      updatedAt: new Date(),
    })
  );

  await maybeCreateAdminAppGroupPermissions(nestApp, newApp);
  await maybeCreateAllUsersAppGroupPermissions(nestApp, newApp);

  return newApp;
}

export async function importAppFromTemplates(nestApp, user, identifier) {
  const service = nestApp.select(AppsModule).get(LibraryAppCreationService);

  return service.perform(user, identifier);
}

export async function createApplicationVersion(nestApp, application, { name = 'v0', definition = null } = {}) {
  let appVersionsRepository: Repository<AppVersion>;
  appVersionsRepository = nestApp.get('AppVersionRepository');

  return await appVersionsRepository.save(
    appVersionsRepository.create({
      app: application,
      name,
      definition,
    })
  );
}

export async function createUser(
  nestApp,
  { firstName, lastName, email, groups, organization, ssoId, status, invitationToken }: any
) {
  let userRepository: Repository<User>;
  let organizationRepository: Repository<Organization>;
  let organizationUsersRepository: Repository<OrganizationUser>;

  userRepository = nestApp.get('UserRepository');
  organizationRepository = nestApp.get('OrganizationRepository');
  organizationUsersRepository = nestApp.get('OrganizationUserRepository');

  organization =
    organization ||
    (await organizationRepository.save(
      organizationRepository.create({
        name: 'Test Organization',
        createdAt: new Date(),
        updatedAt: new Date(),
      })
    ));

  const user = await userRepository.save(
    userRepository.create({
      firstName: firstName || 'test',
      lastName: lastName || 'test',
      email: email || 'dev@tooljet.io',
      password: 'password',
      invitationToken,
      organization,
      ssoId,
      createdAt: new Date(),
      updatedAt: new Date(),
    })
  );

  const orgUser = await organizationUsersRepository.save(
    organizationUsersRepository.create({
      user: user,
      organization,
      status: status || 'invited',
      role: 'all_users',
      createdAt: new Date(),
      updatedAt: new Date(),
    })
  );

  await maybeCreateDefaultGroupPermissions(nestApp, user.organizationId);
  await createUserGroupPermissions(
    nestApp,
    user,
    groups || ['all_users', 'admin'] // default groups
  );

  return { organization, user, orgUser };
}

export async function createUserGroupPermissions(nestApp, user, groups) {
  const groupPermissionRepository: Repository<GroupPermission> = nestApp.get('GroupPermissionRepository');

  const userGroupPermissionRepository: Repository<UserGroupPermission> = nestApp.get('UserGroupPermissionRepository');

  let userGroupPermissions = [];

  for (const group of groups) {
    let groupPermission: GroupPermission;

    if (group == 'admin' || group == 'all_users') {
      groupPermission = await groupPermissionRepository.findOneOrFail({
        where: {
          organizationId: user.organizationId,
          group: group,
        },
      });
    } else {
      groupPermission =
        (await groupPermissionRepository.findOne({
          where: {
            organizationId: user.organizationId,
            group: group,
          },
        })) ||
        groupPermissionRepository.create({
          organizationId: user.organizationId,
          group: group,
        });
      await groupPermissionRepository.save(groupPermission);
    }

    const userGroupPermission = userGroupPermissionRepository.create({
      groupPermissionId: groupPermission.id,
      userId: user.id,
    });
    await userGroupPermissionRepository.save(userGroupPermission);
    userGroupPermissions.push(userGroupPermission);
  }

  return userGroupPermissions;
}

export async function createAppGroupPermission(nestApp, app, groupId, permissions) {
  const appGroupPermissionRepository: Repository<AppGroupPermission> = nestApp.get('AppGroupPermissionRepository');

  const appGroupPermission = appGroupPermissionRepository.create({
    groupPermissionId: groupId,
    appId: app.id,
    ...permissions,
  });
  await appGroupPermissionRepository.save(appGroupPermission);

  return appGroupPermission;
}

export async function createGroupPermission(nestApp, params) {
  const groupPermissionRepository: Repository<GroupPermission> = nestApp.get('GroupPermissionRepository');
  let groupPermission = groupPermissionRepository.create({
    ...params,
  });
  await groupPermissionRepository.save(groupPermission);

  return groupPermission;
}

export async function maybeCreateDefaultGroupPermissions(nestApp, organizationId) {
  const groupPermissionRepository: Repository<GroupPermission> = nestApp.get('GroupPermissionRepository');

  const defaultGroups = ['all_users', 'admin'];

  for (let group of defaultGroups) {
    const orgDefaultGroupPermissions = await groupPermissionRepository.find({
      where: {
        organizationId: organizationId,
        group: group,
      },
    });

    if (orgDefaultGroupPermissions.length == 0) {
      const groupPermission = groupPermissionRepository.create({
        organizationId: organizationId,
        group: group,
        appCreate: group == 'admin',
        appDelete: group == 'admin',
        folderCreate: group == 'admin',
      });
      await groupPermissionRepository.save(groupPermission);
    }
  }
}

export async function maybeCreateAdminAppGroupPermissions(nestApp, app) {
  const groupPermissionRepository: Repository<GroupPermission> = nestApp.get('GroupPermissionRepository');
  const appGroupPermissionRepository: Repository<AppGroupPermission> = nestApp.get('AppGroupPermissionRepository');

  const orgAdminGroupPermissions = await groupPermissionRepository.findOne({
    where: {
      organizationId: app.organizationId,
      group: 'admin',
    },
  });

  if (orgAdminGroupPermissions) {
    const adminGroupPermissions = {
      read: true,
      update: true,
      delete: true,
    };

    const appGroupPermission = appGroupPermissionRepository.create({
      groupPermissionId: orgAdminGroupPermissions.id,
      appId: app.id,
      ...adminGroupPermissions,
    });
    await appGroupPermissionRepository.save(appGroupPermission);
  }
}

export async function maybeCreateAllUsersAppGroupPermissions(nestApp, app) {
  const groupPermissionRepository: Repository<GroupPermission> = nestApp.get('GroupPermissionRepository');
  const appGroupPermissionRepository: Repository<AppGroupPermission> = nestApp.get('AppGroupPermissionRepository');

<<<<<<< HEAD
  const orgGroupPermissions = await groupPermissionRepository.findOne({
    where: {
      organizationId: app.organizationId,
      group: 'all_users',
    },
=======
  const allUsersGroup = await groupPermissionRepository.findOne({
    organizationId: app.organizationId,
    group: 'all_users',
>>>>>>> fa78963e
  });

  if (allUsersGroup) {
    const permissions = {
      read: false,
      update: false,
      delete: false,
    };

    const appGroupPermission = appGroupPermissionRepository.create({
      groupPermissionId: allUsersGroup.id,
      appId: app.id,
      ...permissions,
    });
    await appGroupPermissionRepository.save(appGroupPermission);
  }
}

export async function addAppToGroupPermission(app: App, groupPermission: GroupPermission, permissions = {}) {
  getManager().create(AppGroupPermission, {
    groupPermissionId: groupPermission.id,
    appId: app.id,
    ...permissions,
  });
}

export async function addAllUsersGroupToUser(nestApp, user) {
  const groupPermissionRepository: Repository<GroupPermission> = nestApp.get('GroupPermissionRepository');
  const userGroupPermissionRepository: Repository<UserGroupPermission> = nestApp.get('UserGroupPermissionRepository');

  const orgDefaultGroupPermissions = await groupPermissionRepository.findOne({
    where: {
      organizationId: user.organizationId,
      group: 'all_users',
    },
  });

  const userGroupPermission = userGroupPermissionRepository.create({
    groupPermissionId: orgDefaultGroupPermissions.id,
    userId: user.id,
  });
  await userGroupPermissionRepository.save(userGroupPermission);

  return user;
}

export async function createDataSource(nestApp, { name, application, kind, options, appVersion }: any) {
  let dataSourceRepository: Repository<DataSource>;
  dataSourceRepository = nestApp.get('DataSourceRepository');

  const dataSourcesService = nestApp.select(DataSourcesModule).get(DataSourcesService);

  return await dataSourceRepository.save(
    dataSourceRepository.create({
      name,
      options: await dataSourcesService.parseOptionsForCreate(options),
      app: application,
      kind,
      appVersion,
      createdAt: new Date(),
      updatedAt: new Date(),
    })
  );
}

export async function createDataQuery(nestApp, { application, kind, dataSource, options, appVersion }: any) {
  let dataQueryRepository: Repository<DataQuery>;
  dataQueryRepository = nestApp.get('DataQueryRepository');

  return await dataQueryRepository.save(
    dataQueryRepository.create({
      options,
      app: application,
      kind,
      dataSource,
      appVersion,
      createdAt: new Date(),
      updatedAt: new Date(),
    })
  );
}

export async function createThread(_nestApp, { appId, x, y, userId, organizationId, appVersionsId }: any) {
  const threadRepository = new ThreadRepository();

  return await threadRepository.createThread(
    {
      appId,
      x,
      y,
      isResolved: false,
      organizationId,
      appVersionsId,
    },
    userId,
    organizationId
  );
}<|MERGE_RESOLUTION|>--- conflicted
+++ resolved
@@ -308,17 +308,11 @@
   const groupPermissionRepository: Repository<GroupPermission> = nestApp.get('GroupPermissionRepository');
   const appGroupPermissionRepository: Repository<AppGroupPermission> = nestApp.get('AppGroupPermissionRepository');
 
-<<<<<<< HEAD
-  const orgGroupPermissions = await groupPermissionRepository.findOne({
+  const allUsersGroup = await groupPermissionRepository.findOne({
     where: {
       organizationId: app.organizationId,
       group: 'all_users',
     },
-=======
-  const allUsersGroup = await groupPermissionRepository.findOne({
-    organizationId: app.organizationId,
-    group: 'all_users',
->>>>>>> fa78963e
   });
 
   if (allUsersGroup) {
