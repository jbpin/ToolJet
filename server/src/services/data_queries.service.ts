import got from 'got';
import { QueryError } from '@tooljet/plugins/dist/server';
import { Injectable, BadRequestException, UnauthorizedException } from '@nestjs/common';
import { InjectRepository } from '@nestjs/typeorm';
import { EntityManager, Repository } from 'typeorm';
import { User } from 'src/entities/user.entity';
import { DataQuery } from '../../src/entities/data_query.entity';
import { CredentialsService } from './credentials.service';
import { DataSource } from 'src/entities/data_source.entity';
import { DataSourcesService } from './data_sources.service';
import { PluginsHelper } from '../helpers/plugins.helper';
import { OrgEnvironmentVariable } from 'src/entities/org_envirnoment_variable.entity';
import { EncryptionService } from './encryption.service';
import { App } from 'src/entities/app.entity';
import { AppEnvironmentService } from './app_environments.service';
import { dbTransactionWrap } from 'src/helpers/utils.helper';
import { DataSourceScopes } from 'src/helpers/data_source.constants';

@Injectable()
export class DataQueriesService {
  constructor(
    private readonly pluginsHelper: PluginsHelper,
    private credentialsService: CredentialsService,
    private dataSourcesService: DataSourcesService,
    private encryptionService: EncryptionService,
    private appEnvironmentService: AppEnvironmentService,
    @InjectRepository(DataQuery)
    private dataQueriesRepository: Repository<DataQuery>,
    @InjectRepository(OrgEnvironmentVariable)
    private orgEnvironmentVariablesRepository: Repository<OrgEnvironmentVariable>
  ) {}

  async findOne(dataQueryId: string): Promise<DataQuery> {
    return await this.dataQueriesRepository.findOne({
      where: { id: dataQueryId },
      relations: ['dataSource', 'apps', 'dataSource.apps', 'plugins'],
    });
  }

  async all(query: object): Promise<DataQuery[]> {
    const { app_version_id: appVersionId }: any = query;

    return await dbTransactionWrap(async (manager: EntityManager) => {
      return await manager
        .createQueryBuilder(DataQuery, 'data_query')
        .innerJoinAndSelect('data_query.dataSource', 'data_source')
        .leftJoinAndSelect('data_query.plugins', 'plugins')
        .leftJoinAndSelect('plugins.iconFile', 'iconFile')
        .leftJoinAndSelect('plugins.manifestFile', 'manifestFile')
        .where('data_source.appVersionId = :appVersionId', { appVersionId })
        .where('data_query.app_version_id = :appVersionId', { appVersionId })
        .orderBy('data_query.createdAt', 'DESC')
        .getMany();
    });
  }

  async create(
    name: string,
    options: object,
    dataSourceId: string,
    appVersionId: string,
    manager: EntityManager
  ): Promise<DataQuery> {
    const newDataQuery = manager.create(DataQuery, {
      name,
      options,
      dataSourceId,
      appVersionId,
      createdAt: new Date(),
      updatedAt: new Date(),
    });

    return manager.save(newDataQuery);
  }

  async delete(dataQueryId: string) {
    return await this.dataQueriesRepository.delete(dataQueryId);
  }

  async update(dataQueryId: string, name: string, options: object): Promise<DataQuery> {
    const dataQuery = this.dataQueriesRepository.save({
      id: dataQueryId,
      name,
      options,
      updatedAt: new Date(),
    });

    return dataQuery;
  }

  async fetchServiceAndParsedParams(dataSource, dataQuery, queryOptions, organization_id) {
    const sourceOptions = await this.parseSourceOptions(dataSource.options, organization_id);
    const parsedQueryOptions = await this.parseQueryOptions(dataQuery.options, queryOptions, organization_id);
    const service = await this.pluginsHelper.getService(dataSource.pluginId, dataSource.kind);

    return { service, sourceOptions, parsedQueryOptions };
  }

  private getCurrentUserToken = (isMultiAuthEnabled: boolean, tokenData: any, userId: string, isAppPublic: boolean) => {
    if (isMultiAuthEnabled) {
      if (!tokenData || !Array.isArray(tokenData)) return null;
      return !isAppPublic
        ? tokenData.find((token: any) => token.user_id === userId)
        : userId
        ? tokenData.find((token: any) => token.user_id === userId)
        : tokenData[0];
    } else {
      return tokenData;
    }
  };

  async runQuery(user: User, dataQuery: any, queryOptions: object, environmentId?: string): Promise<object> {
    const dataSource: DataSource = dataQuery?.dataSource;
    const app: App = dataQuery?.app;
    if (!(dataSource && app)) {
      throw new UnauthorizedException();
    }
    const organizationId = user ? user.organizationId : app.organizationId;

    const dataSourceOptions = await this.appEnvironmentService.getOptions(dataSource.id, organizationId, environmentId);
    dataSource.options = dataSourceOptions.options;

    let { sourceOptions, parsedQueryOptions, service } = await this.fetchServiceAndParsedParams(
      dataSource,
      dataQuery,
      queryOptions,
      organizationId
    );

    try {
      // multi-auth will not work with public apps
      if (app?.isPublic && sourceOptions['multiple_auth_enabled']) {
        throw new QueryError(
          'Authentication required for all users should be turned off since the app is public',
          '',
          {}
        );
      }
      return await service.run(
        sourceOptions,
        parsedQueryOptions,
        `${dataSource.id}-${dataSourceOptions.environmentId}`,
        dataSourceOptions.updatedAt,
        {
          user: { id: user?.id },
          app: { id: app?.id, isPublic: app?.isPublic },
        }
      );
    } catch (api_error) {
      if (api_error.constructor.name === 'OAuthUnauthorizedClientError') {
        const currentUserToken = sourceOptions['refresh_token']
          ? sourceOptions
          : this.getCurrentUserToken(
              sourceOptions['multiple_auth_enabled'],
              sourceOptions['tokenData'],
              user?.id,
              app?.isPublic
            );
        if (currentUserToken && currentUserToken['refresh_token']) {
          console.log('Access token expired. Attempting refresh token flow.');
          let accessTokenDetails;
          try {
            accessTokenDetails = await service.refreshToken(sourceOptions, dataSource.id, user?.id, app?.isPublic);
          } catch (error) {
            if (error.constructor.name === 'OAuthUnauthorizedClientError') {
              // unauthorized error need to re-authenticate
              return {
                status: 'needs_oauth',
                data: {
                  auth_url: this.dataSourcesService.getAuthUrl(dataSource.kind, sourceOptions).url,
                },
              };
            }
            throw new QueryError(
              `API Error: ${api_error.message}. Refresh Token Error: ${error.message}`,
              `API Error: ${api_error.description}. Refresh Token Error: ${error.description}`,
              {
                requestObject: {
                  api: api_error.data?.requestObject,
                  refresh_token: error.data?.requestObject,
                },
                responseObject: {
                  api: api_error.data?.responseObject,
                  refresh_token: error.data?.responseObject,
                },
                responseHeaders: {
                  api: api_error.data?.responseHeaders,
                  refresh_token: error.data?.responseHeaders,
                },
              }
            );
          }

          await this.dataSourcesService.updateOAuthAccessToken(
            accessTokenDetails,
            dataSource.options,
            dataSource.id,
            user?.id,
            user?.organizationId,
            environmentId
          );
          const dataSourceOptions = await this.appEnvironmentService.getOptions(
            dataSource.id,
            user.organizationId,
            environmentId
          );
          dataSource.options = dataSourceOptions.options;

          ({ sourceOptions, parsedQueryOptions, service } = await this.fetchServiceAndParsedParams(
            dataSource,
            dataQuery,
            queryOptions,
            organizationId
          ));

          return await service.run(
            sourceOptions,
            parsedQueryOptions,
            `${dataSource.id}-${dataSourceOptions.environmentId}`,
            dataSourceOptions.updatedAt,
            {
              user: { id: user?.id },
              app: { id: app?.id, isPublic: app?.isPublic },
            }
          );
        } else if (dataSource.kind === 'restapi' || dataSource.kind === 'openapi') {
          return {
            status: 'needs_oauth',
            data: {
              auth_url: this.dataSourcesService.getAuthUrl(dataSource.kind, sourceOptions).url,
            },
          };
        } else {
          throw api_error;
        }
      } else {
        throw api_error;
      }
    }
  }

  checkIfContentTypeIsURLenc(headers: [] = []) {
    const objectHeaders = Object.fromEntries(headers);
    const contentType = objectHeaders['content-type'] ?? objectHeaders['Content-Type'];
    return contentType === 'application/x-www-form-urlencoded';
  }

  private sanitizeCustomParams(customArray: any) {
    const params = Object.fromEntries(customArray ?? []);
    Object.keys(params).forEach((key) => (params[key] === '' ? delete params[key] : {}));
    return params;
  }

  /* This function fetches the access token from the token url set in REST API (oauth) datasource */
  async fetchOAuthToken(sourceOptions: any, code: string, userId: any, isMultiAuthEnabled: boolean): Promise<any> {
    const tooljetHost = process.env.TOOLJET_HOST;
    const isUrlEncoded = this.checkIfContentTypeIsURLenc(sourceOptions['access_token_custom_headers']);
    const accessTokenUrl = sourceOptions['access_token_url'];

    const customParams = this.sanitizeCustomParams(sourceOptions['custom_auth_params']);
    const customAccessTokenHeaders = this.sanitizeCustomParams(sourceOptions['access_token_custom_headers']);

    const bodyData = {
      code,
      client_id: sourceOptions['client_id'],
      client_secret: sourceOptions['client_secret'],
      grant_type: sourceOptions['grant_type'],
      redirect_uri: `${tooljetHost}/oauth2/authorize`,
      ...customParams,
    };
    try {
      const response = await got(accessTokenUrl, {
        method: 'post',
        headers: {
          'Content-Type': isUrlEncoded ? 'application/x-www-form-urlencoded' : 'application/json',
          ...customAccessTokenHeaders,
        },
        form: isUrlEncoded ? bodyData : undefined,
        json: !isUrlEncoded ? bodyData : undefined,
      });

      const result = JSON.parse(response.body);
      return {
        ...(isMultiAuthEnabled ? { user_id: userId } : {}),
        access_token: result['access_token'],
        refresh_token: result['refresh_token'],
      };
    } catch (err) {
      throw new BadRequestException(this.parseErrorResponse(err?.response?.body, err?.response?.statusCode));
    }
  }

  private parseErrorResponse(error = 'unknown error', statusCode?: number): any {
    let errorObj = {};
    try {
      errorObj = JSON.parse(error);
    } catch (err) {
      errorObj['error_details'] = error;
    }

    errorObj['status_code'] = statusCode;
    return JSON.stringify(errorObj);
  }

  private getCurrentToken = (isMultiAuthEnabled: boolean, tokenData: any, newToken: any, userId: string) => {
    if (isMultiAuthEnabled) {
      let tokensArray = [];
      if (tokenData && Array.isArray(tokenData)) {
        let isExisted = false;
        const newTokenData = tokenData.map((token) => {
          if (token.user_id === userId) {
            isExisted = true;
            return { ...token, ...newToken };
          }
          return token;
        });
        if (isExisted) {
          tokensArray = newTokenData;
        } else {
          tokensArray = [...tokenData, newToken];
        }
      } else {
        tokensArray.push(newToken);
      }
      return tokensArray;
    } else {
      return newToken;
    }
  };

  /* This function fetches access token from authorization code */
  async authorizeOauth2(
    dataSource: DataSource,
    code: string,
    userId: string,
    environmentId?: string,
    organizationId?: string
  ): Promise<void> {
    const sourceOptions = await this.parseSourceOptions(dataSource.options, organizationId);
    const isMultiAuthEnabled = dataSource.options['multiple_auth_enabled']?.value;
    const newToken = await this.fetchOAuthToken(sourceOptions, code, userId, isMultiAuthEnabled);
    const tokenData = this.getCurrentToken(
      isMultiAuthEnabled,
      dataSource.options['tokenData']?.value,
      newToken,
      userId
    );

    const tokenOptions = [
      {
        key: 'tokenData',
        value: tokenData,
        encrypted: false,
      },
    ];

    await this.dataSourcesService.updateOptions(dataSource.id, tokenOptions, organizationId, environmentId);
    return;
  }

  async parseSourceOptions(options: any, organization_id: string): Promise<object> {
    // For adhoc queries such as REST API queries, source options will be null
    if (!options) return {};

    for (const key of Object.keys(options)) {
      const currentOption = options[key]?.['value'];
      const variablesMatcher = /(%%.+?%%)/g;
      const matched = variablesMatcher.exec(currentOption);
      if (matched) {
        const resolved = await this.resolveVariable(currentOption, organization_id);

        options[key]['value'] = resolved;
      }
    }

    const parsedOptions = {};

    for (const key of Object.keys(options)) {
      const option = options[key];
      const encrypted = option['encrypted'];
      if (encrypted) {
        const credentialId = option['credential_id'];
        const value = await this.credentialsService.getValue(credentialId);

        if (value.includes('%%server')) {
          const resolved = await this.resolveVariable(value, organization_id);
          parsedOptions[key] = resolved;
          continue;
        } else {
          parsedOptions[key] = value;
        }
      } else {
        parsedOptions[key] = option['value'];
      }
    }

    return parsedOptions;
  }

  async resolveVariable(str: string, organization_id: string) {
    const tempStr: string = str.replace(/%%/g, '');
    let result = tempStr;

<<<<<<< HEAD
    const isServerVariable = new RegExp('^server').test(tempStr);
    const isClientVariable = new RegExp('^client').test(tempStr);
    // console.log('sourceOptions ===> [result] ', { str, isServerVariable, isClientVariable });
    if (isServerVariable || isClientVariable) {
=======
    if (new RegExp('^server\\.[A-Za-z0-9_]+$').test(tempStr)) {
>>>>>>> 12907e65
      const splitArray = tempStr.split('.');
      const variableType = splitArray[0];
      const variableName = splitArray[splitArray.length - 1];

      const variableResult = await this.orgEnvironmentVariablesRepository.findOne({
        variableType: variableType,
        organizationId: organization_id,
        variableName: variableName,
      });

      if (isClientVariable && variableResult) {
        result = variableResult.value;
      }

      if (isServerVariable && variableResult) {
        result = await this.encryptionService.decryptColumnValue(
          'org_environment_variables',
          organization_id,
          variableResult.value
        );
      }
    }

    return result;
  }

  async parseQueryOptions(object: any, options: object, organization_id: string): Promise<object> {
    if (typeof object === 'object' && object !== null) {
      for (const key of Object.keys(object)) {
        object[key] = await this.parseQueryOptions(object[key], options, organization_id);
      }
      return object;
    } else if (typeof object === 'string') {
      object = object.replace(/\n/g, ' ');

      //if object has {{}} and %%%% then resolve %% in a single string
      if (object.includes('{{') && object.includes('}}') && object.includes('%%') && object.includes('%%')) {
        let resolvedvar = options[object];

        if (object.includes(`server.`)) {
          // find all server variables in the string
          const serverVariables = object.match(/server.(.*?)%%/g);

          serverVariables?.map((variable) => {
            return variable
              .match(/server.(.*?)%%/g)[0]
              .replace('%%', '')
              .replace('server.', '');
          });

          const resolvedOrgVar = [];

          for (const variable of serverVariables) {
            const resolvedVariable = await this.resolveVariable(variable, organization_id);
            resolvedOrgVar.push(resolvedVariable);
          }

          //replace the HiddenEnvironmentVariable with the resolved value
          for (let i = 0; i < serverVariables.length; i++) {
            resolvedvar = resolvedvar.replace('HiddenEnvironmentVariable', resolvedOrgVar[i]);
          }
        }

        return resolvedvar;
      }

      if (object.startsWith('{{') && object.endsWith('}}') && (object.match(/{{/g) || []).length === 1) {
        object = options[object];
        return object;
      } else if (object.match(/\{\{(.*?)\}\}/g)?.length > 0) {
        const variables = object.match(/\{\{(.*?)\}\}/g);

        if (variables?.length > 0) {
          for (const variable of variables) {
            object = object.replace(variable, options[variable]);
          }
        }
        return object;
      } else {
        if (object.startsWith('%%') && object.endsWith('%%') && (object.match(/%%/g) || []).length === 2) {
          if (object.includes(`server.`)) {
            object = await this.resolveVariable(object, organization_id);
          } else {
            object = options[object];
          }
          return object;
        } else {
          const variables = object.match(/%%(.*?)%%/g);

          if (variables?.length > 0) {
            for (const variable of variables) {
              if (variable.includes(`server.`)) {
                const secret_value = await this.resolveVariable(variable, organization_id);
                object = object.replace(variable, secret_value);
              } else {
                object = object.replace(variable, options[variable]);
              }
            }
          }
          return object;
        }
      }
    } else if (Array.isArray(object)) {
      object.forEach((element) => {});

      for (const [index, element] of object) {
        object[index] = await this.parseQueryOptions(element, options, organization_id);
      }
      return object;
    }
    return object;
  }

  async changeQueryDataSource(queryId: string, dataSourceId: string) {
    return await dbTransactionWrap(async (manager: EntityManager) => {
      return await manager.save(DataQuery, {
        id: queryId,
        dataSourceId: dataSourceId,
        updatedAt: new Date(),
      });
    });
  }

  async getGlobalQueriesByAppVersion(appVersionId: string, manager: EntityManager) {
    return await dbTransactionWrap(async (manager: EntityManager) => {
      return await manager
        .createQueryBuilder(DataQuery, 'data_query')
        .leftJoinAndSelect('data_query.dataSource', 'dataSource')
        .where('data_query.appVersionId = :appVersionId', { appVersionId })
        .andWhere('dataSource.scope = :scope', { scope: DataSourceScopes.GLOBAL })
        .getMany();
    }, manager);
  }
}<|MERGE_RESOLUTION|>--- conflicted
+++ resolved
@@ -401,14 +401,10 @@
     const tempStr: string = str.replace(/%%/g, '');
     let result = tempStr;
 
-<<<<<<< HEAD
     const isServerVariable = new RegExp('^server').test(tempStr);
     const isClientVariable = new RegExp('^client').test(tempStr);
-    // console.log('sourceOptions ===> [result] ', { str, isServerVariable, isClientVariable });
+
     if (isServerVariable || isClientVariable) {
-=======
-    if (new RegExp('^server\\.[A-Za-z0-9_]+$').test(tempStr)) {
->>>>>>> 12907e65
       const splitArray = tempStr.split('.');
       const variableType = splitArray[0];
       const variableName = splitArray[splitArray.length - 1];
