export type SourceOptions = { url: string; headers: any; url_params: any };
export type QueryOptions = {
  operation: string;
  query: string;
<<<<<<< HEAD
  variables?: string;
=======
  headers?: [string, string][];
  variables?: object;
>>>>>>> be3fc4b9
};<|MERGE_RESOLUTION|>--- conflicted
+++ resolved
@@ -2,10 +2,6 @@
 export type QueryOptions = {
   operation: string;
   query: string;
-<<<<<<< HEAD
+  headers?: [string, string][];
   variables?: string;
-=======
-  headers?: [string, string][];
-  variables?: object;
->>>>>>> be3fc4b9
 };