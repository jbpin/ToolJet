--- conflicted
+++ resolved
@@ -1338,7 +1338,6 @@
 }
 
 .fx-button {
-<<<<<<< HEAD
   border-radius: 6px;
 
   svg {
@@ -1349,22 +1348,10 @@
 .fx-button:hover {
   background-color: var(--slate4);
   cursor: pointer;
-=======
-  color: #3E63DD;
-  font-family: 'IBM Plex Mono';
-  font-style: italic;
-  font-weight: 500;
-  font-size: 12px;
-  line-height: 20px;
->>>>>>> 0545e1ae
 }
 
 .fx-button.active {
-<<<<<<< HEAD
   background-color: var(--indigo5);
-=======
-  font-weight: 600;
->>>>>>> 0545e1ae
   cursor: pointer;
 }
 
@@ -4634,11 +4621,6 @@
 
   .modal-header {
     background-color: $bg-dark-light  !important;
-<<<<<<< HEAD
-=======
-    color: $white  !important;
-    border-bottom: 2px solid #3A3F42 !important;
->>>>>>> 0545e1ae
   }
 
   .btn-close {
@@ -5109,27 +5091,19 @@
   margin-top: 1px;
 
   .canvas-hinter-wrap {
-<<<<<<< HEAD
     width: 135px;
     height: 32px !important;
     border: 1px solid var(--slate7);
-=======
-    width: 120px;
-    height: 32px;
->>>>>>> 0545e1ae
   }
 }
 
 .hinter-canvas-input {
-<<<<<<< HEAD
   // width: 180px !important;
   display: flex;
   padding: 4px;
   height: 41.2px !important;
   margin-top: 1px;
 
-=======
->>>>>>> 0545e1ae
   .CodeMirror-sizer {
     border-right-width: 1px !important;
   }
@@ -5148,43 +5122,24 @@
 }
 
 .fx-canvas {
-<<<<<<< HEAD
   background: #1c252f;
   padding: 0px;
   display: flex;
   height: 32px;
   width: 32px;
   border: solid 1px rgba(255, 255, 255, 0.09) !important;
-=======
-  padding: 2px;
-  display: flex;
->>>>>>> 0545e1ae
   border-radius: 4px;
   justify-content: center;
   font-weight: 400;
   align-items: center;
 
   div {
-<<<<<<< HEAD
     background: #1c252f !important;
     display: flex;
     justify-content: center;
     align-items: center;
     height: 30px;
     padding: 0px;
-=======
-    background: #121212 !important;
-    display: flex;
-    justify-content: center;
-    align-items: center;
-    width: 39px;
-    height: 32px;
-  }
-
-  .code-hinter-wrapper {
-    width: 120px !important;
-    height: 32px;
->>>>>>> 0545e1ae
   }
 }
 
