--- conflicted
+++ resolved
@@ -240,7 +240,6 @@
       }
 
       case 'set-table-page': {
-<<<<<<< HEAD
         setTablePageIndex(_ref, event.table, event.pageIndex);
         break;
       }
@@ -270,9 +269,6 @@
             variables: customVariables,
           },
         });
-=======
-        return setTablePageIndex(_ref, event.table, event.pageIndex);
->>>>>>> fa78963e
       }
     }
   }
