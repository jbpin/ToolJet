--- conflicted
+++ resolved
@@ -17,10 +17,7 @@
 import generateCSV from '@/_lib/generate-csv';
 import generateFile from '@/_lib/generate-file';
 import RunjsIcon from '@/Editor/Icons/runjs.svg';
-<<<<<<< HEAD
 import RunTooljetDbIcon from '@/Editor/Icons/tooljetdb.svg';
-=======
->>>>>>> 7566016b
 import RunPyIcon from '@/Editor/Icons/runpy.svg';
 import { v4 as uuidv4 } from 'uuid';
 // eslint-disable-next-line import/no-unresolved
@@ -781,12 +778,9 @@
     let queryExecutionPromise = null;
     if (query.kind === 'runjs') {
       queryExecutionPromise = executeMultilineJS(_ref, query.options.code, editorState, query?.id, true);
-<<<<<<< HEAD
     } else if (query.kind === 'tooljetdb') {
       const { organization_id } = JSON.parse(localStorage.getItem('currentUser'));
       queryExecutionPromise = tooljetDbOperations.perform(query.options, organization_id, _ref.state.currentState);
-=======
->>>>>>> 7566016b
     } else if (query.kind === 'runpy') {
       queryExecutionPromise = executeRunPycode(_ref, query.options.code, query, editorState, true, 'edit');
     } else {
@@ -813,18 +807,13 @@
         } else {
           _ref.setState({ previewLoading: false, queryPreviewData: finalData });
         }
-<<<<<<< HEAD
         const queryStatus =
           query.kind === 'tooljetdb'
             ? data.statusText
             : query.kind === 'runpy'
-            ? data?.data?.status ?? 'ok'
-            : data.status;
+              ? data?.data?.status ?? 'ok'
+              : data.status;
         switch (queryStatus) {
-=======
-        const promiseStatus = query.kind === 'runpy' ? data?.data?.status ?? 'ok' : data.status;
-        switch (promiseStatus) {
->>>>>>> 7566016b
           case 'failed': {
             const err = data.data || data;
             toast.error(`${err.message}`);
@@ -911,12 +900,9 @@
         queryExecutionPromise = executeMultilineJS(_self, query.options.code, _ref, query?.id, false, confirmed, mode);
       } else if (query.kind === 'runpy') {
         queryExecutionPromise = executeRunPycode(_self, query.options.code, query, _ref, false, mode);
-<<<<<<< HEAD
       } else if (query.kind === 'tooljetdb') {
         const { organization_id } = JSON.parse(localStorage.getItem('currentUser'));
         queryExecutionPromise = tooljetDbOperations.perform(query.options, organization_id, _self.state.currentState);
-=======
->>>>>>> 7566016b
       } else {
         queryExecutionPromise = dataqueryService.run(queryId, options);
       }
@@ -944,10 +930,10 @@
                       },
                       query.kind === 'restapi'
                         ? {
-                            request: data.data.requestObject,
-                            response: data.data.responseObject,
-                            responseHeaders: data.data.responseHeaders,
-                          }
+                          request: data.data.requestObject,
+                          response: data.data.responseObject,
+                          responseHeaders: data.data.responseHeaders,
+                        }
                         : {}
                     ),
                   },
@@ -1042,10 +1028,10 @@
                     },
                     query.kind === 'restapi'
                       ? {
-                          request: data.request,
-                          response: data.response,
-                          responseHeaders: data.responseHeaders,
-                        }
+                        request: data.request,
+                        response: data.response,
+                        responseHeaders: data.responseHeaders,
+                      }
                       : {}
                   ),
                 },
@@ -1158,10 +1144,7 @@
 export const getSvgIcon = (key, height = 50, width = 50, iconFile = undefined, styles = {}) => {
   if (iconFile) return <img src={`data:image/svg+xml;base64,${iconFile}`} style={{ height, width }} />;
   if (key === 'runjs') return <RunjsIcon style={{ height, width }} />;
-<<<<<<< HEAD
   if (key === 'tooljetdb') return <RunTooljetDbIcon />;
-=======
->>>>>>> 7566016b
   if (key === 'runpy') return <RunPyIcon />;
   const Icon = allSvgs[key];
 
