--- conflicted
+++ resolved
@@ -32,11 +32,7 @@
 };
 // define some custom breadcrumbs for certain routes (optional)
 const routes = [
-<<<<<<< HEAD
-  { path: '/:worspace_id', breadcrumb: 'Apps' },
-=======
   { path: '/:worspace_id', breadcrumb: 'Applications' },
->>>>>>> 5455c1cb
   { path: '/:worspace_id/database', breadcrumb: 'Tables', props: { dataCy: 'tables-page-header' } },
   { path: '/workspace-settings', breadcrumb: 'Workspace settings' },
   { path: '/global-datasources', breadcrumb: 'Global Datasources' },
