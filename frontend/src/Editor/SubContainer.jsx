/* eslint-disable import/no-named-as-default */
import React, { useCallback, useState, useEffect, useRef } from 'react';
import { useDrop, useDragLayer } from 'react-dnd';
import { ItemTypes } from './ItemTypes';
import { DraggableBox } from './DraggableBox';
import update from 'immutability-helper';
const produce = require('immer').default;
import _ from 'lodash';
import { componentTypes } from './WidgetManager/components';
import { addNewWidgetToTheEditor } from '@/_helpers/appUtils';
import { resolveReferences } from '@/_helpers/utils';
import { toast } from 'react-hot-toast';
import { restrictedWidgetsObj } from '@/Editor/WidgetManager/restrictedWidgetsConfig';
import { useCurrentState } from '@/_stores/currentStateStore';
import { useAppVersionStore } from '@/_stores/appVersionStore';
import { shallow } from 'zustand/shallow';
import { useMounted } from '@/_hooks/use-mount';

const NO_OF_GRIDS = 43;

export const SubContainer = ({
  mode,
  snapToGrid,
  onComponentClick,
  onEvent,
  appDefinition,
  appDefinitionChanged,
  onComponentOptionChanged,
  onComponentOptionsChanged,
  appLoading,
  zoomLevel,
  parent,
  parentRef,
  setSelectedComponent,
  deviceWindowWidth,
  selectedComponent,
  currentLayout,
  removeComponent,
  darkMode,
  containerCanvasWidth,
  readOnly,
  customResolvables,
  parentComponent,
  onComponentHover,
  hoveredComponent,
  sideBarDebugger,
  selectedComponents,
  onOptionChange,
  exposedVariables,
  addDefaultChildren = false,
  height = '100%',
  currentPageId,
  childComponents = null,
  listmode = null,
  columns = 1,
}) => {
  //Todo add custom resolve vars for other widgets too
  const mounted = useMounted();
  const widgetResolvables = Object.freeze({
    Listview: 'listItem',
  });

  const customResolverVariable = widgetResolvables[parentComponent?.component];
  const currentState = useCurrentState();
  const { enableReleasedVersionPopupState, isVersionReleased } = useAppVersionStore(
    (state) => ({
      enableReleasedVersionPopupState: state.actions.enableReleasedVersionPopupState,
      isVersionReleased: state.isVersionReleased,
    }),
    shallow
  );

  const gridWidth = getContainerCanvasWidth() / NO_OF_GRIDS;

  const [_containerCanvasWidth, setContainerCanvasWidth] = useState(0);
  useEffect(() => {
    if (parentRef.current) {
      const canvasWidth = getContainerCanvasWidth();
      setContainerCanvasWidth(canvasWidth);
    }
    // eslint-disable-next-line react-hooks/exhaustive-deps
  }, [parentRef, getContainerCanvasWidth(), listmode]);

  zoomLevel = zoomLevel || 1;

  // eslint-disable-next-line react-hooks/exhaustive-deps
  const allComponents = appDefinition ? appDefinition.pages[currentPageId].components : {};
  const isParentModal =
    (allComponents[parent]?.component?.component === 'Modal' ||
      allComponents[parent]?.component?.component === 'Form' ||
      allComponents[parent]?.component?.component === 'Container') ??
    false;

  const getChildWidgets = (components) => {
    let childWidgets = [];
    Object.keys(components).forEach((key) => {
      if (components[key].parent === parent) {
        childWidgets[key] = { ...components[key], component: { ...components[key]['component'], parent } };
      }
    });
    return childWidgets;
  };

  const [boxes, setBoxes] = useState(allComponents);
  const [childWidgets, setChildWidgets] = useState(() => getChildWidgets(allComponents));
  const [isDragging, setIsDragging] = useState(false);
  const [isResizing, setIsResizing] = useState(false);
  // const [subContainerHeight, setSubContainerHeight] = useState('100%'); //used to determine the height of the sub container for modal
  const subContainerHeightRef = useRef(height ?? '100%');

  useEffect(() => {
    setBoxes(allComponents);
    setChildWidgets(() => getChildWidgets(allComponents));
    // eslint-disable-next-line react-hooks/exhaustive-deps
  }, [allComponents, parent]);

  useEffect(() => {
    if (mounted) {
      //find children with parent prop
      const children = Object.keys(allComponents).filter((key) => {
        if (key === parent) return false;
        return allComponents[key].parent === parent;
      });

      if (children.length === 0 && addDefaultChildren === true) {
        const defaultChildren = _.cloneDeep(parentComponent)['defaultChildren'];
        const childrenBoxes = {};
        const parentId =
          parentComponent.component !== 'Tabs'
            ? parentRef.current.id
            : parentRef.current.id?.substring(0, parentRef.current.id.lastIndexOf('-'));

        const _allComponents = JSON.parse(JSON.stringify(allComponents));

        defaultChildren.forEach((child) => {
          const { componentName, layout, incrementWidth, properties, accessorKey, tab, defaultValue, styles } = child;

          const componentMeta = componentTypes.find((component) => component.component === componentName);
          const componentData = JSON.parse(JSON.stringify(componentMeta));

          const width = layout.width ? layout.width : (componentMeta.defaultSize.width * 100) / NO_OF_GRIDS;
          const height = layout.height ? layout.height : componentMeta.defaultSize.height;
          const newComponentDefinition = {
            ...componentData.definition.properties,
          };

          if (_.isArray(properties) && properties.length > 0) {
            properties.forEach((prop) => {
              const accessor = customResolverVariable
                ? `{{${customResolverVariable}.${accessorKey}}}`
                : defaultValue[prop] || '';

              _.set(newComponentDefinition, prop, {
                value: accessor,
              });
            });
            _.set(componentData, 'definition.properties', newComponentDefinition);
          }

          if (_.isArray(styles) && styles.length > 0) {
            styles.forEach((prop) => {
              const accessor = customResolverVariable
                ? `{{${customResolverVariable}.${accessorKey}}}`
                : defaultValue[prop] || '';

              _.set(newComponentDefinition, prop, {
                value: accessor,
              });
            });
            _.set(componentData, 'definition.styles', newComponentDefinition);
          }

          const newComponent = addNewWidgetToTheEditor(
            componentData,
            {},
            { ..._allComponents, ...childrenBoxes },
            {},
            currentLayout,
            snapToGrid,
            zoomLevel,
            true,
            true
          );

          _.set(childrenBoxes, newComponent.id, {
            component: newComponent.component,
            parent: parentComponent.component === 'Tabs' ? parentId + '-' + tab : parentId,
            layouts: {
              [currentLayout]: {
                ...layout,
                width: incrementWidth ? width * incrementWidth : width,
                height: height,
              },
            },
          });
        });

        _allComponents[parentId] = {
          ...allComponents[parentId],
          withDefaultChildren: false,
        };
        setBoxes({
          ..._allComponents,
          ...childrenBoxes,
        });
      }
    }
    // eslint-disable-next-line react-hooks/exhaustive-deps
  }, [mounted]);

  const moveBox = useCallback(
    (id, left, top) => {
      setBoxes(
        update(boxes, {
          [id]: {
            $merge: { left, top },
          },
        })
      );
    },
    [boxes]
  );

  useEffect(() => {
    if (appDefinitionChanged) {
      const newDefinition = {
        ...appDefinition,
        pages: {
          ...appDefinition.pages,
          [currentPageId]: {
            ...appDefinition.pages[currentPageId],
            components: boxes,
          },
        },
      };
      appDefinitionChanged(newDefinition);
    }
    // eslint-disable-next-line react-hooks/exhaustive-deps
  }, [boxes]);

  const { draggingState } = useDragLayer((monitor) => {
    // TODO: Need to move to a performant version of the block below
    if (monitor.getItem()) {
      if (monitor.getItem().id === undefined) {
        if (parentRef.current) {
          const currentOffset = monitor.getSourceClientOffset();
          if (currentOffset) {
            const canvasBoundingRect = parentRef?.current
              ?.getElementsByClassName('real-canvas')[0]
              ?.getBoundingClientRect();
            if (!canvasBoundingRect) return { draggingState: false };
            if (
              currentOffset.x > canvasBoundingRect.x &&
              currentOffset.x < canvasBoundingRect.x + canvasBoundingRect.width
            ) {
              return { draggingState: true };
            }
          }
        }
      }
    }

    if (monitor.isDragging() && monitor.getItem().parent) {
      if (monitor.getItem().parent === parent) {
        return { draggingState: true };
      } else {
        return { draggingState: false };
      }
    } else {
      return { draggingState: false };
    }
  });

  useEffect(() => {
    setIsDragging(draggingState);
  }, [draggingState]);

  function convertXToPercentage(x, canvasWidth) {
    return (x * 100) / canvasWidth;
  }

  const [, drop] = useDrop(
    () => ({
      accept: ItemTypes.BOX,
      drop(item, monitor) {
        const componentMeta = componentTypes.find((component) => component.component === item.component.component);
        const canvasBoundingRect = parentRef.current.getElementsByClassName('real-canvas')[0].getBoundingClientRect();
        const parentComp =
          parentComponent?.component === 'Kanban'
            ? parent.includes('modal')
              ? 'Kanban_popout'
              : 'Kanban_card'
            : parentComponent.component;
        if (!restrictedWidgetsObj[parentComp].includes(componentMeta?.component)) {
          const newComponent = addNewWidgetToTheEditor(
            componentMeta,
            monitor,
            boxes,
            canvasBoundingRect,
            item.currentLayout,
            snapToGrid,
            zoomLevel,
            true
          );

          setBoxes({
            ...boxes,
            [newComponent.id]: {
              component: newComponent.component,
              parent: parentRef.current.id,
              layouts: {
                ...newComponent.layout,
              },
              withDefaultChildren: newComponent.withDefaultChildren,
            },
          });

          setSelectedComponent(newComponent.id, newComponent.component);

          return undefined;
        } else {
          toast.error(
            ` ${componentMeta?.component} is not compatible as a child component of ${parentComp
              .replace(/_/g, ' ')
              .toLowerCase()}`,
            {
              style: {
                wordBreak: 'break-word',
              },
            }
          );
        }
      },
    }),
    [moveBox]
  );

  function getContainerCanvasWidth() {
    if (containerCanvasWidth !== undefined) {
      if (listmode == 'grid') return containerCanvasWidth / columns - 2;
      else return containerCanvasWidth - 2;
    }

    let width = 0;
    if (parentRef.current) {
      const realCanvas = parentRef.current.getElementsByClassName('real-canvas')[0];
      if (realCanvas) {
        const canvasBoundingRect = realCanvas.getBoundingClientRect();
        width = canvasBoundingRect.width;
      }
    }
    return width;
  }

  function onDragStop(e, componentId, direction, currentLayout) {
    if (isVersionReleased) {
      enableReleasedVersionPopupState();
      return;
    }
    const canvasWidth = getContainerCanvasWidth();
    const nodeBounds = direction.node.getBoundingClientRect();

    const canvasBounds = parentRef.current.getElementsByClassName('real-canvas')[0].getBoundingClientRect();

    // Computing the left offset
    const leftOffset = nodeBounds.x - canvasBounds.x;
    const currentLeftOffset = boxes[componentId].layouts[currentLayout].left;
    const leftDiff = currentLeftOffset - convertXToPercentage(leftOffset, canvasWidth);

    const topDiff = boxes[componentId].layouts[currentLayout].top - (nodeBounds.y - canvasBounds.y);

    let newBoxes = { ...boxes };

    const subContainerHeight = canvasBounds.height - 30;

    if (selectedComponents) {
      for (const selectedComponent of selectedComponents) {
        newBoxes = produce(newBoxes, (draft) => {
          const topOffset = draft[selectedComponent.id].layouts[currentLayout].top;
          const leftOffset = draft[selectedComponent.id].layouts[currentLayout].left;

          draft[selectedComponent.id].layouts[currentLayout].top = topOffset - topDiff;
          draft[selectedComponent.id].layouts[currentLayout].left = leftOffset - leftDiff;
        });

        const componentBottom =
          newBoxes[selectedComponent.id].layouts[currentLayout].top +
          newBoxes[selectedComponent.id].layouts[currentLayout].height;

        if (isParentModal && subContainerHeight <= componentBottom) {
          subContainerHeightRef.current = subContainerHeight + 100;
        }
      }
    }

    setChildWidgets(() => getChildWidgets(newBoxes));
    setBoxes(newBoxes);
  }

  function onResizeStop(id, e, direction, ref, d, position) {
    if (isVersionReleased) {
      enableReleasedVersionPopupState();
      return;
    }
<<<<<<< HEAD
    const deltaWidth = Math.round(d.width / gridWidth) * gridWidth;
=======

    const deltaWidth = Math.round(d.width / gridWidth) * gridWidth; //rounding of width of element to nearest mulitple of gridWidth
>>>>>>> 6253273c
    const deltaHeight = d.height;

    if (deltaWidth === 0 && deltaHeight === 0) {
      return;
    }

    let { x, y } = position;
    x = Math.round(x / gridWidth) * gridWidth;

    const defaultData = {
      top: 100,
      left: 0,
      width: 445,
      height: 500,
    };

    let { left, top, width, height } = boxes[id]['layouts'][currentLayout] || defaultData;

    top = y;
    if (deltaWidth !== 0) {
      // onResizeStop is triggered for a single click on the border, therefore this conditional logic
      // should not be removed.
      left = (x * 100) / _containerCanvasWidth;
    }

<<<<<<< HEAD
    width = width + (deltaWidth * NO_OF_GRIDS) / _containerCanvasWidth;
=======
    //round the width to nearest multiple of gridwidth before converting to %
    const currentWidth = (_containerCanvasWidth * width) / NO_OF_GRIDS;
    let newWidth = currentWidth + deltaWidth;
    newWidth = Math.round(newWidth / gridWidth) * gridWidth;
    width = (newWidth * NO_OF_GRIDS) / _containerCanvasWidth;

>>>>>>> 6253273c
    height = height + deltaHeight;

    let newBoxes = {
      ...boxes,
      [id]: {
        ...boxes[id],
        layouts: {
          ...boxes[id]['layouts'],
          [currentLayout]: {
            ...boxes[id]['layouts'][currentLayout],
            width,
            height,
            top,
            left,
          },
        },
      },
    };

    setBoxes(newBoxes);
  }

  function paramUpdated(id, param, value) {
    if (Object.keys(value).length > 0) {
      setBoxes((boxes) => {
        return update(boxes, {
          [id]: {
            $merge: {
              component: {
                ...boxes[id].component,
                definition: {
                  ...boxes[id].component.definition,
                  properties: {
                    ...boxes[id].component.definition.properties,
                    [param]: value,
                  },
                },
              },
            },
          },
        });
      });
    }
  }

  const styles = {
    width: '100%',
    height: subContainerHeightRef.current,
    position: 'absolute',
    backgroundSize: `${gridWidth}px 10px`,
  };

  function onComponentOptionChangedForSubcontainer(component, optionName, value, componentId = '') {
    if (typeof value === 'function' && _.findKey(exposedVariables, optionName)) {
      return Promise.resolve();
    }
    onOptionChange && onOptionChange({ component, optionName, value, componentId });
    return onComponentOptionChanged(component, optionName, value);
  }

  function customRemoveComponent(component) {
    removeComponent(component);
  }

  function checkParentVisibility() {
    let elem = parentRef.current;
    if (elem?.className === 'tab-content') {
      elem = parentRef.current?.parentElement;
    }
    if (elem?.style?.display !== 'none') return true;
    return false;
  }

  return (
    <div
      ref={drop}
      style={styles}
      id={`canvas-${parent}`}
      className={`real-canvas ${(isDragging || isResizing) && !readOnly ? 'show-grid' : ''}`}
    >
      {checkParentVisibility() &&
        Object.keys(childWidgets).map((key) => {
          const addDefaultChildren = childWidgets[key]['withDefaultChildren'] || false;

          const box = childWidgets[key];
          const canShowInCurrentLayout =
            box.component.definition.others[currentLayout === 'mobile' ? 'showOnMobile' : 'showOnDesktop'].value;
          if (box.parent && resolveReferences(canShowInCurrentLayout, currentState)) {
            return (
              <DraggableBox
                onComponentClick={onComponentClick}
                onEvent={onEvent}
                onComponentOptionChanged={onComponentOptionChangedForSubcontainer}
                onComponentOptionsChanged={onComponentOptionsChanged}
                key={key}
                onResizeStop={onResizeStop}
                onDragStop={onDragStop}
                paramUpdated={paramUpdated}
                id={key}
                allComponents={allComponents}
                {...childWidgets[key]}
                mode={mode}
                resizingStatusChanged={(status) => setIsResizing(status)}
                draggingStatusChanged={(status) => setIsDragging(status)}
                inCanvas={true}
                zoomLevel={zoomLevel}
                setSelectedComponent={setSelectedComponent}
                selectedComponent={selectedComponent}
                deviceWindowWidth={deviceWindowWidth}
                isSelectedComponent={
                  mode === 'edit' ? selectedComponents.find((component) => component.id === key) : false
                }
                removeComponent={customRemoveComponent}
                canvasWidth={_containerCanvasWidth}
                readOnly={readOnly}
                darkMode={darkMode}
                customResolvables={customResolvables}
                onComponentHover={onComponentHover}
                hoveredComponent={hoveredComponent}
                parentId={parentComponent?.name}
                sideBarDebugger={sideBarDebugger}
                isMultipleComponentsSelected={selectedComponents?.length > 1 ? true : false}
                exposedVariables={exposedVariables ?? {}}
                childComponents={childComponents[key]}
                containerProps={{
                  mode,
                  snapToGrid,
                  onComponentClick,
                  onEvent,
                  appDefinition,
                  appDefinitionChanged,
                  currentState,
                  onComponentOptionChanged,
                  onComponentOptionsChanged,
                  appLoading,
                  zoomLevel,
                  setSelectedComponent,
                  removeComponent,
                  currentLayout,
                  deviceWindowWidth,
                  selectedComponents,
                  darkMode,
                  readOnly,
                  onComponentHover,
                  hoveredComponent,
                  sideBarDebugger,
                  addDefaultChildren,
                  currentPageId,
                  childComponents,
                }}
              />
            );
          }
        })}
      {appLoading && (
        <div className="mx-auto mt-5 w-50 p-5">
          <center>
            <div className="progress progress-sm w-50">
              <div className="progress-bar progress-bar-indeterminate"></div>
            </div>
          </center>
        </div>
      )}
    </div>
  );
};<|MERGE_RESOLUTION|>--- conflicted
+++ resolved
@@ -402,12 +402,8 @@
       enableReleasedVersionPopupState();
       return;
     }
-<<<<<<< HEAD
-    const deltaWidth = Math.round(d.width / gridWidth) * gridWidth;
-=======
 
     const deltaWidth = Math.round(d.width / gridWidth) * gridWidth; //rounding of width of element to nearest mulitple of gridWidth
->>>>>>> 6253273c
     const deltaHeight = d.height;
 
     if (deltaWidth === 0 && deltaHeight === 0) {
@@ -433,16 +429,12 @@
       left = (x * 100) / _containerCanvasWidth;
     }
 
-<<<<<<< HEAD
-    width = width + (deltaWidth * NO_OF_GRIDS) / _containerCanvasWidth;
-=======
     //round the width to nearest multiple of gridwidth before converting to %
     const currentWidth = (_containerCanvasWidth * width) / NO_OF_GRIDS;
     let newWidth = currentWidth + deltaWidth;
     newWidth = Math.round(newWidth / gridWidth) * gridWidth;
     width = (newWidth * NO_OF_GRIDS) / _containerCanvasWidth;
 
->>>>>>> 6253273c
     height = height + deltaHeight;
 
     let newBoxes = {
