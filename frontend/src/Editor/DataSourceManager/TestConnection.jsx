--- conflicted
+++ resolved
@@ -29,21 +29,12 @@
     datasourceService.test(kind, options).then(
       (data) => {
         setTestingStatus(false);
-<<<<<<< HEAD
         if(data.status === 'ok') {
           setConnectionStatus('success');
         } else {
           setConnectionStatus('failed');
           onConnectionTestFailed(data);
         }
-=======
-        setConnectionStatus('success');
-        toast.success('Datasource Connection Tested, Successfully!', {
-          hideProgressBar: true,
-          position: 'top-center',
-          containerId: kind,
-        });
->>>>>>> 6346cf9d
       },
       ({ error }) => {
         setTestingStatus(false);
