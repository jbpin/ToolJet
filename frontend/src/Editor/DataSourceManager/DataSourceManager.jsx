--- conflicted
+++ resolved
@@ -66,15 +66,12 @@
       scope: props?.scope,
       modalProps: props?.modalProps ?? {},
       showBackButton: props?.showBackButton ?? true,
-<<<<<<< HEAD
       pluginsLoaded: false,
-=======
       dataSourceConfirmModalProps: { isOpen: false, dataSource: null },
       addingDataSource: false,
       createdDataSource: null,
       unsavedChangesModal: false,
       datasourceName,
->>>>>>> 2b9c42af
     };
   }
 
@@ -124,16 +121,6 @@
   };
 
   selectDataSource = (source) => {
-<<<<<<< HEAD
-    this.setState({
-      dataSourceMeta: source.manifestFile?.data?.source ?? source,
-      selectedDataSource: source.manifestFile?.data?.source ?? source,
-      selectedDataSourceIcon: source.iconFile?.data,
-      name: source.manifestFile?.data?.source?.kind ?? source?.kind,
-      dataSourceSchema: source.manifestFile?.data,
-      selectedDataSourcePluginId: source.id,
-    });
-=======
     this.hideModal();
     this.setState(
       {
@@ -148,7 +135,6 @@
       },
       () => this.createDataSource()
     );
->>>>>>> 2b9c42af
   };
 
   onNameChanged = (newName) => {
@@ -720,13 +706,10 @@
       connectionTestError,
       isCopied,
       dataSourceSchema,
-<<<<<<< HEAD
       pluginsLoaded,
-=======
       dataSourceConfirmModalProps,
       addingDataSource,
       datasourceName,
->>>>>>> 2b9c42af
     } = this.state;
     const isPlugin = dataSourceSchema ? true : false;
     const createSelectedDataSource = (dataSource) => {
@@ -869,7 +852,6 @@
                   </div>
                 )}
 
-<<<<<<< HEAD
                 <div className="col">
                   <SolidIcon name="logs" fill="#3E63DD" width="20" style={{ marginRight: '8px' }} />
                   <a
@@ -938,91 +920,20 @@
               </Modal.Footer>
             )}
           </Modal>
+          <ConfirmDialog
+            title={'Add datasource'}
+            show={dataSourceConfirmModalProps.isOpen}
+            message={`Do you want to add ${dataSourceConfirmModalProps?.dataSource?.name}?`}
+            onConfirm={() => createSelectedDataSource(dataSourceConfirmModalProps.dataSource)}
+            onCancel={this.resetDataSourceConfirmModal}
+            confirmButtonText={'Add datasource'}
+            confirmButtonType="primary"
+            cancelButtonType="tertiary"
+            backdropClassName="datasource-selection-confirm-backdrop"
+            confirmButtonLoading={addingDataSource}
+          />
         </div>
       )
-=======
-              <div className="col">
-                <SolidIcon name="logs" fill="#3E63DD" width="20" style={{ marginRight: '8px' }} />
-                <a
-                  className="color-primary tj-docs-link tj-text-sm"
-                  href={`https://docs.tooljet.io/docs/data-sources/${selectedDataSource.kind}`}
-                  target="_blank"
-                  rel="noreferrer"
-                  data-cy="link-read-documentation"
-                >
-                  {this.props.t('globals.readDocumentation', 'Read documentation')}
-                </a>
-              </div>
-              <div className="col-auto" data-cy="button-test-connection">
-                <TestConnection
-                  kind={selectedDataSource.kind}
-                  pluginId={selectedDataSource?.pluginId ?? this.state.selectedDataSourcePluginId}
-                  options={options}
-                  onConnectionTestFailed={this.onConnectionTestFailed}
-                  darkMode={this.props.darkMode}
-                  environmentId={this.props.currentEnvironment?.id}
-                />
-              </div>
-              <div className="col-auto" data-cy="db-connection-save-button">
-                <ButtonSolid
-                  className={`m-2 ${isSaving ? 'btn-loading' : ''}`}
-                  isLoading={isSaving}
-                  disabled={isSaving || this.props.isVersionReleased || isSaveDisabled}
-                  variant="primary"
-                  onClick={this.createDataSource}
-                  leftIcon="floppydisk"
-                  fill={this.props.darkMode && this.props.isVersionReleased ? '#4c5155' : '#FDFDFE'}
-                >
-                  {this.props.t('globals.save', 'Save')}
-                </ButtonSolid>
-              </div>
-            </Modal.Footer>
-          )}
-
-          {!dataSourceMeta?.hideSave && selectedDataSource && dataSourceMeta.customTesting && (
-            <Modal.Footer>
-              <div className="col">
-                <SolidIcon name="logs" fill="#3E63DD" width="20" style={{ marginRight: '8px' }} />
-                <a
-                  className="color-primary tj-docs-link tj-text-sm"
-                  href={`https://docs.tooljet.io/docs/data-sources/${selectedDataSource.kind}`}
-                  target="_blank"
-                  rel="noreferrer"
-                >
-                  {this.props.t('globals.readDocumentation', 'Read documentation')}
-                </a>
-              </div>
-              <div className="col-auto">
-                <ButtonSolid
-                  leftIcon="floppydisk"
-                  fill={'#FDFDFE'}
-                  className="m-2"
-                  disabled={isSaving || this.props.isVersionReleased || isSaveDisabled}
-                  variant="primary"
-                  onClick={this.createDataSource}
-                >
-                  {isSaving
-                    ? this.props.t('editor.queryManager.dataSourceManager.saving' + '...', 'Saving...')
-                    : this.props.t('globals.save', 'Save')}
-                </ButtonSolid>
-              </div>
-            </Modal.Footer>
-          )}
-        </Modal>
-        <ConfirmDialog
-          title={'Add datasource'}
-          show={dataSourceConfirmModalProps.isOpen}
-          message={`Do you want to add ${dataSourceConfirmModalProps?.dataSource?.name}?`}
-          onConfirm={() => createSelectedDataSource(dataSourceConfirmModalProps.dataSource)}
-          onCancel={this.resetDataSourceConfirmModal}
-          confirmButtonText={'Add datasource'}
-          confirmButtonType="primary"
-          cancelButtonType="tertiary"
-          backdropClassName="datasource-selection-confirm-backdrop"
-          confirmButtonLoading={addingDataSource}
-        />
-      </div>
->>>>>>> 2b9c42af
     );
   }
 }
