--- conflicted
+++ resolved
@@ -52,17 +52,8 @@
         label: (
           <div>
             {index === 0 && (
-<<<<<<< HEAD
-              <div
-                data-cy="ds-section-header-gds"
-                className="color-slate9 mb-2 pb-1"
-                style={{ fontWeight: 500, marginTop: '-8px' }}
-              >
-                Global data sources
-=======
               <div className="color-slate9 mb-2 pb-1" style={{ fontWeight: 500, marginTop: '-8px' }}>
                 Data sources
->>>>>>> f0a403e6
               </div>
             )}
             <DataSourceIcon source={sources?.[0]} height={16} />
@@ -258,19 +249,8 @@
       </div>
       {admin && (
         <div className="p-2 mt-2 border-slate3-top">
-<<<<<<< HEAD
-          <ButtonSolid
-            variant="secondary"
-            size="md"
-            className="w-100"
-            onClick={handleAddClick}
-            data-cy="button-add-ds-dropdown"
-          >
-            + Add new data source
-=======
           <ButtonSolid variant="secondary" size="md" className="w-100" onClick={handleAddClick}>
             + Add new Data source
->>>>>>> f0a403e6
           </ButtonSolid>
         </div>
       )}
