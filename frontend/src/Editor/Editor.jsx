import React from 'react';
import { appService, authenticationService, appVersionService, orgEnvironmentVariableService } from '@/_services';
import { DndProvider } from 'react-dnd';
import { HTML5Backend } from 'react-dnd-html5-backend';
import { defaults, cloneDeep, isEqual, isEmpty, debounce, omit } from 'lodash';
import { Container } from './Container';
import { EditorKeyHooks } from './EditorKeyHooks';
import { CustomDragLayer } from './CustomDragLayer';
import { LeftSidebar } from './LeftSidebar';
import { componentTypes } from './WidgetManager/components';
import { Inspector } from './Inspector/Inspector';
import QueryPanel from './QueryPanel/QueryPanel';
import {
  onComponentOptionChanged,
  onComponentOptionsChanged,
  onEvent,
  onQueryConfirmOrCancel,
  runQuery,
  setStateAsync,
  computeComponentState,
  debuggerActions,
  cloneComponents,
  removeSelectedComponent,
} from '@/_helpers/appUtils';
import { Confirm } from './Viewer/Confirm';
import { Tooltip as ReactTooltip } from 'react-tooltip';
import CommentNotifications from './CommentNotifications';
import { WidgetManager } from './WidgetManager';
import config from 'config';
import queryString from 'query-string';
import { toast } from 'react-hot-toast';
const { produce, enablePatches, setAutoFreeze, applyPatches } = require('immer');
import { createWebsocketConnection } from '@/_helpers/websocketConnection';
import RealtimeCursors from '@/Editor/RealtimeCursors';
import { initEditorWalkThrough } from '@/_helpers/createWalkThrough';
import { EditorContextWrapper } from './Context/EditorContextWrapper';
import Selecto from 'react-selecto';
import { withTranslation } from 'react-i18next';
import { v4 as uuid } from 'uuid';
import Skeleton from 'react-loading-skeleton';
import EditorHeader from './Header';
import { getWorkspaceId } from '@/_helpers/utils';
import '@/_styles/editor/react-select-search.scss';
import { withRouter } from '@/_hoc/withRouter';
import { ReleasedVersionError } from './AppVersionsManager/ReleasedVersionError';
import { useDataSourcesStore } from '@/_stores/dataSourcesStore';
import { useDataQueriesStore } from '@/_stores/dataQueriesStore';
import { useAppVersionStore } from '@/_stores/appVersionStore';
import { useEditorStore } from '@/_stores/editorStore';
import { useQueryPanelStore } from '@/_stores/queryPanelStore';
import { useCurrentStateStore, useCurrentState } from '@/_stores/currentStateStore';
import { resetAllStores } from '@/_stores/utils';
import { setCookie } from '@/_helpers/cookie';
import { shallow } from 'zustand/shallow';

setAutoFreeze(false);
enablePatches();

class EditorComponent extends React.Component {
  constructor(props) {
    super(props);
    resetAllStores();
    const appId = this.props.params.id;
<<<<<<< HEAD

=======
    useEditorStore.getState().actions.setIsEditorActive(true);
>>>>>>> 6253273c
    const { socket } = createWebsocketConnection(appId);

    this.renameQueryNameId = React.createRef();

    this.socket = socket;

    const defaultPageId = uuid();

    this.subscription = null;

    this.defaultDefinition = {
      showViewerNavigation: true,
      homePageId: defaultPageId,
      pages: {
        [defaultPageId]: {
          components: {},
          handle: 'home',
          name: 'Home',
        },
      },
      globalSettings: {
        hideHeader: false,
        appInMaintenance: false,
        canvasMaxWidth: 1292,
        canvasMaxWidthType: 'px',
        canvasMaxHeight: 2400,
        canvasBackgroundColor: props.darkMode ? '#2f3c4c' : '#edeff5',
        backgroundFxQuery: '',
      },
    };

    this.dataSourceModalRef = React.createRef();
    this.canvasContainerRef = React.createRef();
    this.selectionRef = React.createRef();
    this.selectionDragRef = React.createRef();
    this.queryManagerPreferences = JSON.parse(localStorage.getItem('queryManagerPreferences')) ?? {};
    this.state = {
      currentUser: {},
      app: {},
      allComponentTypes: componentTypes,
      isLoading: true,
      users: null,
      appId,
      showLeftSidebar: true,
      zoomLevel: 1.0,
      deviceWindowWidth: 450,
      appDefinition: this.defaultDefinition,
      apps: [],
      queryConfirmationList: [],
      isSourceSelected: false,
      isSaving: false,
      isUnsavedQueriesAvailable: false,
      selectionInProgress: false,
      scrollOptions: {},
      currentPageId: defaultPageId,
      pages: {},
      draftQuery: null,
      selectedDataSource: null,
    };

    this.autoSave = debounce(this.saveEditingVersion, 3000);
    this.realtimeSave = debounce(this.appDefinitionChanged, 500);
  }

  setWindowTitle(name) {
    document.title = name ? `${name} - Tooljet` : `My App - Tooljet`;
  }

  onVersionDelete = () => {
    this.fetchApp(this.props.params.pageHandle);
  };
  getCurrentOrganizationDetails() {
    const currentSession = authenticationService.currentSessionValue;
    const currentUser = currentSession?.current_user;
    this.subscription = authenticationService.currentSession.subscribe((currentSession) => {
      if (currentUser && currentSession?.group_permissions) {
        const userVars = {
          email: currentUser.email,
          firstName: currentUser.first_name,
          lastName: currentUser.last_name,
          groups: currentSession.group_permissions?.map((group) => group.group),
        };
        this.setState({ currentUser });
        useCurrentStateStore.getState().actions.setCurrentState({
          globals: {
            ...this.props.currentState.globals,
            currentUser: userVars,
          },
        });
      }
    });
  }

  /**
   *
   * ThandleMessage event listener in the login component fir iframe communication.
   * It now checks if the received message has a type of 'redirectTo' and extracts the redirectPath value from the payload.
   * If the value is present, it sets a cookie named 'redirectPath' with the received value and a one-day expiration.
   * This allows for redirection to a specific path after the login process is completed.
   */
  handleMessage = (event) => {
    const { data } = event;

    if (data?.type === 'redirectTo') {
      const redirectCookie = data?.payload['redirectPath'];
      setCookie('redirectPath', redirectCookie, 1);
    }
  };

  async componentDidMount() {
    window.addEventListener('message', this.handleMessage);
    this.getCurrentOrganizationDetails();
    this.autoSave();
    this.fetchApps(0);
    this.fetchApp(this.props.params.pageHandle);
    await this.fetchOrgEnvironmentVariables();
    this.initComponentVersioning();
    this.initRealtimeSave();
    this.initEventListeners();
    this.setState({
      currentSidebarTab: 2,
      selectedComponents: [],
      scrollOptions: {
        container: this.canvasContainerRef.current,
        throttleTime: 30,
        threshold: 0,
      },
    });
    const globals = {
      ...this.props.currentState.globals,
      theme: { name: this.props.darkMode ? 'dark' : 'light' },
      urlparams: JSON.parse(JSON.stringify(queryString.parse(this.props.location.search))),
    };
    const page = {
      ...this.props.currentState.page,
      handle: this.props.pageHandle,
      variables: {},
    };
    useCurrentStateStore.getState().actions.setCurrentState({ globals, page });
  }

  /**
   * When a new update is received over-the-websocket connection
   * the useEffect in Container.jsx is triggered, but already appDef had been updated
   * to avoid ymap observe going into a infinite loop a check is added where if the
   * current appDef is equal to the newAppDef then we do not trigger a realtimeSave
   */
  initRealtimeSave = () => {
    if (!config.ENABLE_MULTIPLAYER_EDITING) return null;

    this.props.ymap?.observe(() => {
      if (!isEqual(this.props.editingVersion?.id, this.props.ymap?.get('appDef').editingVersionId)) return;
      if (isEqual(this.state.appDefinition, this.props.ymap?.get('appDef').newDefinition)) return;

      this.realtimeSave(this.props.ymap?.get('appDef').newDefinition, { skipAutoSave: true, skipYmapUpdate: true });
    });
  };

  fetchOrgEnvironmentVariables = () => {
    orgEnvironmentVariableService.getVariables().then((data) => {
      const client_variables = {};
      const server_variables = {};
      data.variables.map((variable) => {
        if (variable.variable_type === 'server') {
          server_variables[variable.variable_name] = 'HiddenEnvironmentVariable';
        } else {
          client_variables[variable.variable_name] = variable.value;
        }
      });

      useCurrentStateStore.getState().actions.setCurrentState({
        server: server_variables,
        client: client_variables,
      });
    });
  };

  componentDidUpdate(prevProps, prevState) {
    if (!isEqual(prevState.appDefinition, this.state.appDefinition)) {
      computeComponentState(this, this.state.appDefinition.pages[this.state.currentPageId]?.components);
    }

    if (!isEqual(prevState.editorMarginLeft, this.state.editorMarginLeft)) {
      this.canvasContainerRef.current.scrollLeft += this.state.editorMarginLeft;
    }
  }

  initEventListeners() {
    this.socket?.addEventListener('message', (event) => {
      const data = event.data.replace(/^"(.+(?="$))"$/, '$1');
      if (data === 'versionReleased') this.fetchApp();
      else if (data === 'dataQueriesChanged') {
        this.fetchDataQueries(this.props.editingVersion?.id);
      } else if (data === 'dataSourcesChanged') {
        this.fetchDataSources(this.props.editingVersion?.id);
      }
    });
  }

  componentWillUnmount() {
    document.title = 'Tooljet - Dashboard';
    this.socket && this.socket?.close();
    this.subscription && this.subscription.unsubscribe();
    if (config.ENABLE_MULTIPLAYER_EDITING) this.props?.provider?.disconnect();
    useEditorStore.getState().actions.setIsEditorActive(false);
  }

  // 1. When we receive an undoable action – we can always undo but cannot redo anymore.
  // 2. Whenever you perform an undo – you can always redo and keep doing undo as long as we have a patch for it.
  // 3. Whenever you redo – you can always undo and keep doing redo as long as we have a patch for it.
  initComponentVersioning = () => {
    this.currentVersion = {
      [this.state.currentPageId]: -1,
    };
    this.currentVersionChanges = {};
    this.noOfVersionsSupported = 100;
    this.canUndo = false;
    this.canRedo = false;
  };

  fetchDataSources = (id) => {
    useDataSourcesStore.getState().actions.fetchDataSources(id);
  };

  fetchGlobalDataSources = () => {
    const { current_organization_id: organizationId } = this.state.currentUser;
    useDataSourcesStore.getState().actions.fetchGlobalDataSources(organizationId);
  };

  fetchDataQueries = async (id, selectFirstQuery = false, runQueriesOnAppLoad = false) => {
    await useDataQueriesStore.getState().actions.fetchDataQueries(id, selectFirstQuery, runQueriesOnAppLoad, this);
  };

  toggleAppMaintenance = () => {
    const newState = !this.state.app.is_maintenance_on;

    // eslint-disable-next-line no-unused-vars
    appService.setMaintenance(this.state.app.id, newState).then((data) => {
      this.setState({
        app: {
          ...this.state.app,
          is_maintenance_on: newState,
        },
      });

      if (newState) {
        toast.success('Application is on maintenance.');
      } else {
        toast.success('Application maintenance is completed');
      }
    });
  };

  fetchApps = (page) => {
    appService.getAll(page).then((data) =>
      this.setState({
        apps: data.apps,
      })
    );
  };

  fetchApp = (startingPageHandle) => {
    const appId = this.props.params.id;

    const callBack = async (data) => {
      let dataDefinition = defaults(data.definition, this.defaultDefinition);

      const pages = Object.entries(dataDefinition.pages).map(([pageId, page]) => ({ id: pageId, ...page }));
      const startingPageId = pages.filter((page) => page.handle === startingPageHandle)[0]?.id;
      const homePageId = startingPageId ?? dataDefinition.homePageId;

      useCurrentStateStore.getState().actions.setCurrentState({
        page: {
          handle: dataDefinition.pages[homePageId]?.handle,
          name: dataDefinition.pages[homePageId]?.name,
          id: homePageId,
          variables: {},
        },
      });
      useAppVersionStore.getState().actions.updateEditingVersion(data.editing_version);
      useAppVersionStore.getState().actions.updateReleasedVersionId(data.current_version_id);
      this.setState(
        {
          app: data,
          isLoading: false,
          appDefinition: dataDefinition,
          slug: data.slug,
          currentPageId: homePageId,
        },

        async () => {
          computeComponentState(this, this.state.appDefinition.pages[homePageId]?.components ?? {}).then(async () => {
            this.setWindowTitle(data.name);

            useEditorStore.getState().actions.setShowComments(!!queryString.parse(this.props.location.search).threadId);
            for (const event of dataDefinition.pages[homePageId]?.events ?? []) {
              await this.handleEvent(event.eventId, event);
            }
          });
        }
      );
      useCurrentStateStore.getState().actions.setCurrentState({
        page: {
          handle: dataDefinition.pages[homePageId]?.handle,
          name: dataDefinition.pages[homePageId]?.name,
          id: homePageId,
          variables: {},
        },
      });

      this.fetchDataSources(data.editing_version?.id);
      await this.fetchDataQueries(data.editing_version?.id, true, true);
      this.fetchGlobalDataSources();
      initEditorWalkThrough();
      for (const event of dataDefinition.pages[homePageId]?.events ?? []) {
        await this.handleEvent(event.eventId, event);
      }
    };

    this.setState(
      {
        isLoading: true,
      },
      () => {
        appService.getApp(appId).then(callBack);
      }
    );
  };

  setAppDefinitionFromVersion = (version, shouldWeEditVersion = true) => {
    if (version?.id !== this.props.editingVersion?.id) {
      this.appDefinitionChanged(defaults(version.definition, this.defaultDefinition), {
        skipAutoSave: true,
        skipYmapUpdate: true,
        versionChanged: true,
      });
      if (version?.id === this.state.app?.current_version_id) {
        (this.canUndo = false), (this.canRedo = false);
      }
      useAppVersionStore.getState().actions.updateEditingVersion(version);

      this.setState(
        {
          isSaving: false,
        },
        () => {
          shouldWeEditVersion && this.saveEditingVersion(true);
          this.fetchDataSources(this.props.editingVersion?.id);
          this.fetchDataQueries(this.props.editingVersion?.id, true);
          this.initComponentVersioning();
        }
      );
    }
  };

  /**
   * https://developer.mozilla.org/en-US/docs/Web/API/WebSocket/readyState
   */
  dataSourcesChanged = () => {
    if (this.socket instanceof WebSocket && this.socket?.readyState === WebSocket.OPEN) {
      this.socket?.send(
        JSON.stringify({
          event: 'events',
          data: { message: 'dataSourcesChanged', appId: this.state.appId },
        })
      );
    } else {
      this.fetchDataSources(this.props.editingVersion?.id);
    }
  };

  globalDataSourcesChanged = () => {
    this.fetchGlobalDataSources();
  };

  /**
   * https://developer.mozilla.org/en-US/docs/Web/API/WebSocket/readyState
   */
  dataQueriesChanged = () => {
    if (this.socket instanceof WebSocket && this.socket?.readyState === WebSocket.OPEN) {
      this.socket?.send(
        JSON.stringify({
          event: 'events',
          data: { message: 'dataQueriesChanged', appId: this.state.appId },
        })
      );
    } else {
      this.fetchDataQueries(this.props.editingVersion?.id);
    }
  };

  switchSidebarTab = (tabIndex) => {
    this.setState({
      currentSidebarTab: tabIndex,
    });
  };

  filterComponents = (event) => {
    const searchText = event.currentTarget.value;
    let filteredComponents = this.state.allComponentTypes;

    if (searchText !== '') {
      filteredComponents = this.state.allComponentTypes.filter(
        (e) => e.name.toLowerCase() === searchText.toLowerCase()
      );
    }

    this.setState({ componentTypes: filteredComponents });
  };

  handleAddPatch = (patches, inversePatches) => {
    if (isEmpty(patches) && isEmpty(inversePatches)) return;
    if (isEqual(patches, inversePatches)) return;

    const currentPage = this.state.currentPageId;
    const currentVersion = this.currentVersion[currentPage] ?? -1;

    this.currentVersionChanges[currentPage] = this.currentVersionChanges[currentPage] ?? {};

    this.currentVersionChanges[currentPage][currentVersion] = {
      redo: patches,
      undo: inversePatches,
    };

    this.canUndo = this.currentVersionChanges[currentPage].hasOwnProperty(currentVersion);
    this.canRedo = this.currentVersionChanges[currentPage].hasOwnProperty(currentVersion + 1);

    this.currentVersion[currentPage] = currentVersion + 1;

    delete this.currentVersionChanges[currentPage][currentVersion + 1];
    delete this.currentVersionChanges[currentPage][currentVersion - this.noOfVersionsSupported];
  };

  handleUndo = () => {
    if (this.canUndo) {
      let currentVersion = this.currentVersion[this.state.currentPageId];

      const appDefinition = applyPatches(
        this.state.appDefinition,
        this.currentVersionChanges[this.state.currentPageId][currentVersion - 1].undo
      );

      this.canUndo = this.currentVersionChanges[this.state.currentPageId].hasOwnProperty(currentVersion - 1);
      this.canRedo = true;
      this.currentVersion[this.state.currentPageId] = currentVersion - 1;

      if (!appDefinition) return;
      this.setState(
        {
          appDefinition,
          isSaving: true,
        },
        () => {
          this.props.ymap?.set('appDef', {
            newDefinition: appDefinition,
            editingVersionId: this.props.editingVersion?.id,
          });

          this.autoSave();
        }
      );
    }
  };

  handleRedo = () => {
    if (this.canRedo) {
      let currentVersion = this.currentVersion[this.state.currentPageId];

      const appDefinition = applyPatches(
        this.state.appDefinition,
        this.currentVersionChanges[this.state.currentPageId][currentVersion].redo
      );

      this.canUndo = true;
      this.canRedo = this.currentVersionChanges[this.state.currentPageId].hasOwnProperty(currentVersion + 1);
      this.currentVersion[this.state.currentPageId] = currentVersion + 1;

      if (!appDefinition) return;
      this.setState(
        {
          appDefinition,
          isSaving: true,
        },
        () => {
          this.props.ymap?.set('appDef', {
            newDefinition: appDefinition,
            editingVersionId: this.props.editingVersion?.id,
          });

          this.autoSave();
        }
      );
    }
  };

  appDefinitionChanged = (newDefinition, opts = {}) => {
    let currentPageId = this.state.currentPageId;
    if (isEqual(this.state.appDefinition, newDefinition)) return;
    if (config.ENABLE_MULTIPLAYER_EDITING && !opts.skipYmapUpdate) {
      this.props.ymap?.set('appDef', {
        newDefinition,
        editingVersionId: this.props.editingVersion?.id,
      });
    }

    if (opts?.versionChanged) {
      currentPageId = newDefinition.homePageId;

      this.setState(
        {
          isSaving: true,
          currentPageId: currentPageId,
          appDefinition: newDefinition,
          appDefinitionLocalVersion: uuid(),
        },
        () => {
          if (!opts.skipAutoSave) this.autoSave();
          this.switchPage(currentPageId);
        }
      );
      return;
    }

    produce(
      this.state.appDefinition,
      (draft) => {
        draft.pages[currentPageId].components = newDefinition.pages[currentPageId]?.components ?? {};
      },
      this.handleAddPatch
    );
    this.setState({ isSaving: true, appDefinition: newDefinition, appDefinitionLocalVersion: uuid() }, () => {
      if (!opts.skipAutoSave) this.autoSave();
    });
  };

  handleInspectorView = () => {
    this.switchSidebarTab(2);
  };

  handleSlugChange = (newSlug) => {
    this.setState({ slug: newSlug });
  };

  removeComponents = () => {
    if (!this.props.isVersionReleased && this.state?.selectedComponents?.length > 1) {
      let newDefinition = cloneDeep(this.state.appDefinition);
      const selectedComponents = this.state?.selectedComponents;

      removeSelectedComponent(this.state.currentPageId, newDefinition, selectedComponents);
      const platform = navigator?.userAgentData?.platform || navigator?.platform || 'unknown';
      if (platform.toLowerCase().indexOf('mac') > -1) {
        toast('Selected components deleted! (⌘ + Z to undo)', {
          icon: '🗑️',
        });
      } else {
        toast('Selected components deleted! (ctrl + Z to undo)', {
          icon: '🗑️',
        });
      }
      this.appDefinitionChanged(newDefinition, {
        skipAutoSave: this.props.isVersionReleased,
      });
      this.handleInspectorView();
    } else if (this.props.isVersionReleased) {
      useAppVersionStore.getState().actions.enableReleasedVersionPopupState();
    }
  };

  removeComponent = (component) => {
    const currentPageId = this.state.currentPageId;
    if (!this.props.isVersionReleased) {
      let newDefinition = cloneDeep(this.state.appDefinition);
      // Delete child components when parent is deleted

      let childComponents = [];

      if (newDefinition.pages[currentPageId].components?.[component.id].component.component === 'Tabs') {
        childComponents = Object.keys(newDefinition.pages[currentPageId].components).filter((key) =>
          newDefinition.pages[currentPageId].components[key].parent?.startsWith(component.id)
        );
      } else {
        childComponents = Object.keys(newDefinition.pages[currentPageId].components).filter(
          (key) => newDefinition.pages[currentPageId].components[key].parent === component.id
        );
      }

      childComponents.forEach((componentId) => {
        delete newDefinition.pages[currentPageId].components[componentId];
      });

      delete newDefinition.pages[currentPageId].components[component.id];
      const platform = navigator?.userAgentData?.platform || navigator?.platform || 'unknown';
      if (platform.toLowerCase().indexOf('mac') > -1) {
        toast('Component deleted! (⌘ + Z to undo)', {
          icon: '🗑️',
        });
      } else {
        toast('Component deleted! (ctrl + Z to undo)', {
          icon: '🗑️',
        });
      }
      this.appDefinitionChanged(newDefinition, {
        skipAutoSave: this.props.isVersionReleased,
      });
      this.handleInspectorView();
    } else {
      useAppVersionStore.getState().actions.enableReleasedVersionPopupState();
    }
  };

  componentDefinitionChanged = (componentDefinition) => {
    if (this.props.isVersionReleased) {
      useAppVersionStore.getState().actions.enableReleasedVersionPopupState();
      return;
    }
    let _self = this;
    const currentPageId = this.state.currentPageId;

    if (this.state.appDefinition?.pages[currentPageId].components[componentDefinition.id]) {
      const newDefinition = {
        appDefinition: produce(this.state.appDefinition, (draft) => {
          draft.pages[currentPageId].components[componentDefinition.id].component = componentDefinition.component;
        }),
      };

      produce(
        this.state.appDefinition,
        (draft) => {
          draft.pages[currentPageId].components[componentDefinition.id].component = componentDefinition.component;
        },
        this.handleAddPatch
      );
      setStateAsync(_self, newDefinition).then(() => {
        computeComponentState(_self, _self.state.appDefinition.pages[currentPageId].components);
        this.setState({ isSaving: true, appDefinitionLocalVersion: uuid() });
        this.autoSave();
        this.props.ymap?.set('appDef', {
          newDefinition: newDefinition.appDefinition,
          editingVersionId: this.props.editingVersion?.id,
        });
      });
    }
  };

  handleEditorEscapeKeyPress = () => {
    if (this.state?.selectedComponents?.length > 0) {
      this.setState({ selectedComponents: [] });
      this.handleInspectorView();
    }
  };

  moveComponents = (direction) => {
    let appDefinition = JSON.parse(JSON.stringify(this.state.appDefinition));
    let newComponents = appDefinition.pages[this.state.currentPageId].components;

    for (const selectedComponent of this.state.selectedComponents) {
      newComponents = produce(newComponents, (draft) => {
        let top = draft[selectedComponent.id].layouts[this.props.currentLayout].top;
        let left = draft[selectedComponent.id].layouts[this.props.currentLayout].left;

        const gridWidth = (1 * 100) / 43; // width of the canvas grid in percentage

        switch (direction) {
          case 'ArrowLeft':
            left = left - gridWidth;
            break;
          case 'ArrowRight':
            left = left + gridWidth;
            break;
          case 'ArrowDown':
            top = top + 10;
            break;
          case 'ArrowUp':
            top = top - 10;
            break;
        }

        draft[selectedComponent.id].layouts[this.props.currentLayout].top = top;
        draft[selectedComponent.id].layouts[this.props.currentLayout].left = left;
      });
    }
    appDefinition.pages[this.state.currentPageId].components = newComponents;
    this.appDefinitionChanged(appDefinition);
  };

  cutComponents = () => {
    if (this.props.isVersionReleased) {
      useAppVersionStore.getState().actions.enableReleasedVersionPopupState();

      return;
    }
    cloneComponents(this, this.appDefinitionChanged, false, true);
  };

  copyComponents = () => cloneComponents(this, this.appDefinitionChanged, false);

  cloneComponents = () => {
    if (this.props.isVersionReleased) {
      useAppVersionStore.getState().actions.enableReleasedVersionPopupState();
      return;
    }
    cloneComponents(this, this.appDefinitionChanged, true);
  };

  decimalToHex = (alpha) => (alpha === 0 ? '00' : Math.round(255 * alpha).toString(16));

  globalSettingsChanged = (key, value) => {
    const appDefinition = { ...this.state.appDefinition };
    if (value?.[1]?.a == undefined) appDefinition.globalSettings[key] = value;
    else {
      const hexCode = `${value?.[0]}${this.decimalToHex(value?.[1]?.a)}`;
      appDefinition.globalSettings[key] = hexCode;
    }
    this.setState(
      {
        isSaving: true,
        appDefinition,
      },
      () => {
        this.props.ymap?.set('appDef', {
          newDefinition: appDefinition,
          editingVersionId: this.props.editingVersion?.id,
        });
        this.autoSave();
      }
    );
  };

  onNameChanged = (newName) => {
    this.setState({
      app: { ...this.state.app, name: newName },
    });
    this.setWindowTitle(newName);
  };

  setSelectedComponent = (id, component, multiSelect = false) => {
    if (this.state.selectedComponents.length === 0 || !multiSelect) {
      this.switchSidebarTab(1);
    } else {
      this.switchSidebarTab(2);
    }

    const isAlreadySelected = this.state.selectedComponents.find((component) => component.id === id);

    if (!isAlreadySelected) {
      this.setState((prevState) => {
        return {
          selectedComponents: [...(multiSelect ? prevState.selectedComponents : []), { id, component }],
        };
      });
    }
  };

  onVersionRelease = (versionId) => {
    useAppVersionStore.getState().actions.updateReleasedVersionId(versionId);
    this.setState(
      {
        app: {
          ...this.state.app,
          current_version_id: versionId,
        },
      },
      () => {
        this.socket.send(
          JSON.stringify({
            event: 'events',
            data: { message: 'versionReleased', appId: this.state.appId },
          })
        );
      }
    );
  };

  onZoomChanged = (zoom) => {
    this.setState({
      zoomLevel: zoom,
    });
  };

  getCanvasWidth = () => {
    const canvasBoundingRect = document.getElementsByClassName('canvas-area')[0].getBoundingClientRect();
    return canvasBoundingRect?.width;
  };

  computeCanvasBackgroundColor = () => {
    const { canvasBackgroundColor } = this.state.appDefinition?.globalSettings ?? '#edeff5';
    if (['#2f3c4c', '#edeff5'].includes(canvasBackgroundColor)) {
      return this.props.darkMode ? '#2f3c4c' : '#edeff5';
    }
    return canvasBackgroundColor;
  };

  computeCanvasContainerHeight = () => {
    // 45 = (height of header)
    // 85 = (the height of the query panel header when minimised) + (height of header)
    return `calc(${100}% - ${Math.max(useQueryPanelStore.getState().queryPanelHeight + 45, 85)}px)`;
  };

  handleQueryPaneDragging = (isQueryPaneDragging) => this.setState({ isQueryPaneDragging });
  handleQueryPaneExpanding = (isQueryPaneExpanded) => this.setState({ isQueryPaneExpanded });

  saveEditingVersion = (isUserSwitchedVersion = false) => {
    if (this.props.isVersionReleased && !isUserSwitchedVersion) {
      this.setState({ isSaving: false });
    } else if (!isEmpty(this.props?.editingVersion)) {
      appVersionService
        .save(
          this.state.appId,
          this.props.editingVersion?.id,
          { definition: this.state.appDefinition },
          isUserSwitchedVersion
        )
        .then(() => {
          const _editingVersion = {
            ...this.props.editingVersion,
            ...{ definition: this.state.appDefinition },
          };
          useAppVersionStore.getState().actions.updateEditingVersion(_editingVersion);
          this.setState(
            {
              saveError: false,
            },
            () => {
              this.setState({
                isSaving: false,
              });
            }
          );
        })
        .catch(() => {
          this.setState({ saveError: true, isSaving: false }, () => {
            toast.error('App could not save.');
          });
        });
    }
  };

  handleOnComponentOptionChanged = (component, optionName, value) => {
    return onComponentOptionChanged(this, component, optionName, value);
  };

  handleOnComponentOptionsChanged = (component, options) => {
    return onComponentOptionsChanged(this, component, options);
  };

  handleComponentClick = (id, component) => {
    this.setState({
      selectedComponent: { id, component },
    });
    this.switchSidebarTab(1);
  };

  handleComponentHover = (id) => {
    if (this.state.selectionInProgress) return;
    this.setState({
      hoveredComponent: id,
    });
  };

  sideBarDebugger = {
    error: (data) => {
      debuggerActions.error(this, data);
    },
    flush: () => {
      debuggerActions.flush(this);
    },
    generateErrorLogs: (errors) => debuggerActions.generateErrorLogs(errors),
  };

  changeDarkMode = (newMode) => {
    useCurrentStateStore.getState().actions.setCurrentState({
      globals: {
        ...this.props.currentState.globals,
        theme: { name: newMode ? 'dark' : 'light' },
      },
    });
    this.props.switchDarkMode(newMode);
  };

  handleEvent = (eventName, options) => onEvent(this, eventName, options, 'edit');

  runQuery = (queryId, queryName) => runQuery(this, queryId, queryName);

  dataSourceModalHandler = () => {
    this.dataSourceModalRef.current.dataSourceModalToggleStateHandler();
  };

  onAreaSelectionStart = (e) => {
    const isMultiSelect = e.inputEvent.shiftKey || this.state.selectedComponents.length > 0;
    this.setState((prevState) => {
      return {
        selectionInProgress: true,
        selectedComponents: [...(isMultiSelect ? prevState.selectedComponents : [])],
      };
    });
  };

  onAreaSelection = (e) => {
    e.added.forEach((el) => {
      el.classList.add('resizer-select');
    });
    if (this.state.selectionInProgress) {
      e.removed.forEach((el) => {
        el.classList.remove('resizer-select');
      });
    }
  };

  onAreaSelectionEnd = (e) => {
    const currentPageId = this.state.currentPageId;
    this.setState({ selectionInProgress: false });
    e.selected.forEach((el, index) => {
      const id = el.getAttribute('widgetid');
      const component = this.state.appDefinition.pages[currentPageId].components[id].component;
      const isMultiSelect = e.inputEvent.shiftKey || (!e.isClick && index != 0);
      this.setSelectedComponent(id, component, isMultiSelect);
    });
  };

  onAreaSelectionDragStart = (e) => {
    if (e.inputEvent.target.getAttribute('id') !== 'real-canvas') {
      this.selectionDragRef.current = true;
    } else {
      this.selectionDragRef.current = false;
    }
  };

  onAreaSelectionDrag = (e) => {
    if (this.selectionDragRef.current) {
      e.stop();
      this.state.selectionInProgress && this.setState({ selectionInProgress: false });
    }
  };

  onAreaSelectionDragEnd = () => {
    this.selectionDragRef.current = false;
    this.state.selectionInProgress && this.setState({ selectionInProgress: false });
  };

  addNewPage = ({ name, handle }) => {
    // check for unique page handles
    const pageExists = Object.values(this.state.appDefinition.pages).some((page) => page.name === name);

    if (pageExists) {
      toast.error('Page name already exists');
      return;
    }

    const pageHandles = Object.values(this.state.appDefinition.pages).map((page) => page.handle);

    let newHandle = handle;
    // If handle already exists, finds a unique handle by incrementing a number until it is not found in the array of existing page handles.
    for (let handleIndex = 1; pageHandles.includes(newHandle); handleIndex++) {
      newHandle = `${handle}-${handleIndex}`;
    }

    const newAppDefinition = {
      ...this.state.appDefinition,
      pages: {
        ...this.state.appDefinition.pages,
        [uuid()]: {
          name,
          handle: newHandle,
          components: {},
        },
      },
    };

    this.setState(
      {
        isSaving: true,
        appDefinition: newAppDefinition,
        appDefinitionLocalVersion: uuid(),
      },
      () => {
        const newPageId = cloneDeep(Object.keys(newAppDefinition.pages)).pop();
        this.switchPage(newPageId);
        this.autoSave();
      }
    );
  };

  deletePageRequest = (pageId, isHomePage = false, pageName = '') => {
    this.setState({
      showPageDeletionConfirmation: {
        isOpen: true,
        pageId,
        isHomePage,
        pageName,
      },
    });
  };

  cancelDeletePageRequest = () => {
    this.setState({
      showPageDeletionConfirmation: {
        isOpen: false,
        pageId: null,
        isHomePage: false,
        pageName: null,
      },
    });
  };

  executeDeletepageRequest = () => {
    const pageId = this.state.showPageDeletionConfirmation.pageId;
    const isHomePage = this.state.showPageDeletionConfirmation.isHomePage;
    if (Object.keys(this.state.appDefinition.pages).length === 1) {
      toast.error('You cannot delete the only page in your app.');
      return;
    }

    this.setState({
      isDeletingPage: true,
    });

    const toBeDeletedPage = this.state.appDefinition.pages[pageId];

    const newAppDefinition = {
      ...this.state.appDefinition,
      pages: omit(this.state.appDefinition.pages, pageId),
    };

    const newCurrentPageId = isHomePage
      ? Object.keys(this.state.appDefinition.pages)[0]
      : this.state.appDefinition.homePageId;

    this.setState(
      {
        currentPageId: newCurrentPageId,
        isSaving: true,
        appDefinition: newAppDefinition,
        appDefinitionLocalVersion: uuid(),
        isDeletingPage: false,
      },
      () => {
        toast.success(`${toBeDeletedPage.name} page deleted.`);

        this.switchPage(newCurrentPageId);
        this.autoSave();
      }
    );
  };

  updateHomePage = (pageId) => {
    this.setState(
      {
        isSaving: true,
        appDefinition: {
          ...this.state.appDefinition,
          homePageId: pageId,
        },
        appDefinitionLocalVersion: uuid(),
      },
      () => {
        this.autoSave();
      }
    );
  };

  clonePage = (pageId) => {
    const currentPage = this.state.appDefinition.pages[pageId];
    const newPageId = uuid();
    let newPageName = `${currentPage.name} (copy)`;
    let newPageHandle = `${currentPage.handle}-copy`;
    let i = 1;
    while (Object.values(this.state.appDefinition.pages).some((page) => page.handle === newPageHandle)) {
      newPageName = `${currentPage.name} (copy ${i})`;
      newPageHandle = `${currentPage.handle}-copy-${i}`;
      i++;
    }

    const newPageData = cloneDeep(currentPage);
    const oldToNewIdMapping = {};
    if (!isEmpty(currentPage?.components)) {
      newPageData.components = Object.keys(newPageData.components).reduce((acc, key) => {
        const newComponentId = uuid();
        acc[newComponentId] = newPageData.components[key];
        acc[newComponentId].id = newComponentId;
        oldToNewIdMapping[key] = newComponentId;
        return acc;
      }, {});

      Object.values(newPageData.components).map((comp) => {
        if (comp.parent) {
          let newParentId = oldToNewIdMapping[comp.parent];
          if (newParentId) {
            comp.parent = newParentId;
          } else {
            const oldParentId = Object.keys(oldToNewIdMapping).find(
              (parentId) =>
                comp.parent.startsWith(parentId) &&
                ['Tabs', 'Calendar'].includes(currentPage?.components[parentId]?.component?.component)
            );
            const childTabId = comp.parent.split('-').at(-1);
            comp.parent = `${oldToNewIdMapping[oldParentId]}-${childTabId}`;
          }
        }
        return comp;
      });
    }

    const newPage = {
      ...newPageData,
      name: newPageName,
      handle: newPageHandle,
    };

    const newAppDefinition = {
      ...this.state.appDefinition,
      pages: {
        ...this.state.appDefinition.pages,
        [newPageId]: newPage,
      },
    };

    this.setState(
      {
        isSaving: true,
        appDefinition: newAppDefinition,
        appDefinitionLocalVersion: uuid(),
      },
      () => {
        this.autoSave();
      }
    );
  };

  updatePageHandle = (pageId, newHandle) => {
    const pageExists = Object.values(this.state.appDefinition.pages).some((page) => page.handle === newHandle);

    if (pageExists) {
      toast.error('Page with same handle already exists');
      return;
    }

    if (newHandle.trim().length === 0) {
      toast.error('Page handle cannot be empty');
      return;
    }

    this.setState(
      {
        isSaving: true,
        appDefinition: {
          ...this.state.appDefinition,
          pages: {
            ...this.state.appDefinition.pages,
            [pageId]: {
              ...this.state.appDefinition.pages[pageId],
              handle: newHandle,
            },
          },
        },
        appDefinitionLocalVersion: uuid(),
      },
      () => {
        toast.success('Page handle updated successfully');
        this.switchPage(pageId);
        this.autoSave();
      }
    );
  };

  updateOnPageLoadEvents = (pageId, events) => {
    this.setState(
      {
        isSaving: true,
        appDefinition: {
          ...this.state.appDefinition,
          pages: {
            ...this.state.appDefinition.pages,
            [pageId]: {
              ...this.state.appDefinition.pages[pageId],
              events,
            },
          },
        },
        appDefinitionLocalVersion: uuid(),
      },
      () => {
        this.autoSave();
      }
    );
  };

  showHideViewerNavigation = () => {
    const newAppDefinition = {
      ...this.state.appDefinition,
      showViewerNavigation: !this.state.appDefinition.showViewerNavigation,
    };

    this.setState(
      {
        isSaving: true,
        appDefinition: newAppDefinition,
        appDefinitionLocalVersion: uuid(),
      },
      () => this.autoSave()
    );
  };

  renamePage = (pageId, newName) => {
    if (Object.entries(this.state.appDefinition.pages).some(([pId, { name }]) => newName === name && pId !== pageId)) {
      return toast.error('Page name already exists');
    }
    if (newName.trim().length === 0) {
      toast.error('Page name cannot be empty');
      return;
    }

    const newAppDefinition = {
      ...this.state.appDefinition,
      pages: {
        ...this.state.appDefinition.pages,
        [pageId]: {
          ...this.state.appDefinition.pages[pageId],
          name: newName,
        },
      },
    };

    this.setState(
      {
        isSaving: true,
        appDefinition: newAppDefinition,
        appDefinitionLocalVersion: uuid(),
      },
      () => {
        this.autoSave();
      }
    );
  };

  hidePage = (pageId) => {
    const newAppDefinition = {
      ...this.state.appDefinition,
      pages: {
        ...this.state.appDefinition.pages,
        [pageId]: {
          ...this.state.appDefinition.pages[pageId],
          hidden: true,
        },
      },
    };

    this.setState(
      {
        isSaving: true,
        appDefinition: newAppDefinition,
        appDefinitionLocalVersion: uuid(),
      },
      () => {
        this.autoSave();
      }
    );
  };

  unHidePage = (pageId) => {
    const newAppDefinition = {
      ...this.state.appDefinition,
      pages: {
        ...this.state.appDefinition.pages,
        [pageId]: {
          ...this.state.appDefinition.pages[pageId],
          hidden: false,
        },
      },
    };

    this.setState(
      {
        isSaving: true,
        appDefinition: newAppDefinition,
        appDefinitionLocalVersion: uuid(),
      },
      () => {
        this.autoSave();
      }
    );
  };

  switchPage = (pageId, queryParams = []) => {
    document.getElementById('real-canvas').scrollIntoView();
    if (
      this.state.currentPageId === pageId &&
      this.props.currentState.page.handle === this.state.appDefinition?.pages[pageId]?.handle
    ) {
      return;
    }
    const { name, handle, events } = this.state.appDefinition.pages[pageId];
    const currentPageId = this.state.currentPageId;

    if (!name || !handle) return;

    const queryParamsString = queryParams.map(([key, value]) => `${key}=${value}`).join('&');

    this.props.navigate(`/${getWorkspaceId()}/apps/${this.state.appId}/${handle}?${queryParamsString}`);

    const { globals: existingGlobals } = this.props.currentState;

    const page = {
      id: pageId,
      name,
      handle,
      variables: this.state.pages?.[pageId]?.variables ?? {},
    };

    const globals = {
      ...existingGlobals,
      urlparams: JSON.parse(JSON.stringify(queryString.parse(queryParamsString))),
    };
    useCurrentStateStore.getState().actions.setCurrentState({ globals, page });
    this.setState(
      {
        pages: {
          ...this.state.pages,
          [currentPageId]: {
            ...(this.state.pages?.[currentPageId] ?? {}),
            variables: {
              ...(this.props.currentState?.page?.variables ?? {}),
            },
          },
        },
        currentPageId: pageId,
      },
      () => {
        // Move this callback to zustand
        computeComponentState(this, this.state.appDefinition.pages[pageId]?.components ?? {}).then(async () => {
          for (const event of events ?? []) {
            await this.handleEvent(event.eventId, event);
          }
        });
      }
    );
  };

  updateOnSortingPages = (newSortedPages) => {
    const pagesObj = newSortedPages.reduce((acc, page) => {
      acc[page.id] = this.state.appDefinition.pages[page.id];
      return acc;
    }, {});

    const newAppDefinition = {
      ...this.state.appDefinition,
      pages: pagesObj,
    };

    this.setState(
      {
        isSaving: true,
        appDefinition: newAppDefinition,
        appDefinitionLocalVersion: uuid(),
      },
      () => {
        this.autoSave();
      }
    );
  };

  getPagesWithIds = () => {
    return Object.entries(this.state.appDefinition.pages).map(([id, page]) => ({ ...page, id }));
  };

  getCanvasMinWidth = () => {
    /**
     * minWidth will be min(default canvas min width, user set max width). Done to avoid conflict between two
     * default canvas min width = calc((total view width - width component editor side bar) - width of editor sidebar on left)
     **/
    const defaultCanvasMinWidth = `calc((100vw - 300px) - 48px)`;
    const canvasMaxWidthType = this.state.appDefinition.globalSettings.canvasMaxWidthType || 'px';
    const canvasMaxWidth = this.state.appDefinition.globalSettings.canvasMaxWidth;
    const currentLayout = this.state.currentLayout;

    const userSetMaxWidth = currentLayout === 'desktop' ? `${+canvasMaxWidth + canvasMaxWidthType}` : '450px';

    if (this.state.appDefinition.globalSettings.canvasMaxWidth && canvasMaxWidthType !== '%') {
      return `min(${defaultCanvasMinWidth}, ${userSetMaxWidth})`;
    } else {
      return defaultCanvasMinWidth;
    }
  };

  handleEditorMarginLeftChange = (value) => this.setState({ editorMarginLeft: value });

  render() {
    const {
      currentSidebarTab,
      selectedComponents = [],
      appDefinition,
      appId,
      slug,
      app,
      showLeftSidebar,
      isLoading,
      zoomLevel,
      deviceWindowWidth,
      apps,
      defaultComponentStateComputed,
      hoveredComponent,
      queryConfirmationList,
    } = this.state;
    const currentState = this.props?.currentState;
    const editingVersion = this.props?.editingVersion;
    const appVersionPreviewLink = editingVersion
      ? `/applications/${app.id}/versions/${editingVersion.id}/${currentState.page.handle}`
      : '';
    return (
      <div className="editor wrapper">
        <Confirm
          show={queryConfirmationList.length > 0}
          message={`Do you want to run this query - ${queryConfirmationList[0]?.queryName}?`}
          onConfirm={(queryConfirmationData) => onQueryConfirmOrCancel(this, queryConfirmationData, true)}
          onCancel={() => onQueryConfirmOrCancel(this, queryConfirmationList[0])}
          queryConfirmationData={queryConfirmationList[0]}
          darkMode={this.props.darkMode}
          key={queryConfirmationList[0]?.queryName}
        />
        <Confirm
          show={this.state.showPageDeletionConfirmation?.isOpen ?? false}
          title={'Delete Page'}
          message={`Do you really want to delete ${this.state.showPageDeletionConfirmation?.pageName || 'this'} page?`}
          confirmButtonLoading={this.state.isDeletingPage}
          onConfirm={() => this.executeDeletepageRequest()}
          onCancel={() => this.cancelDeletePageRequest()}
          darkMode={this.props.darkMode}
        />
        {this.props.isVersionReleased && <ReleasedVersionError />}
        <EditorContextWrapper>
          <EditorHeader
            darkMode={this.props.darkMode}
            globalSettingsChanged={this.globalSettingsChanged}
            appDefinition={appDefinition}
            toggleAppMaintenance={this.toggleAppMaintenance}
            editingVersion={editingVersion}
            app={app}
            appVersionPreviewLink={appVersionPreviewLink}
            slug={slug}
            appId={appId}
            canUndo={this.canUndo}
            canRedo={this.canRedo}
            handleUndo={this.handleUndo}
            handleRedo={this.handleRedo}
            isSaving={this.state.isSaving}
            saveError={this.state.saveError}
            onNameChanged={this.onNameChanged}
            setAppDefinitionFromVersion={this.setAppDefinitionFromVersion}
            handleSlugChange={this.handleSlugChange}
            onVersionRelease={this.onVersionRelease}
            saveEditingVersion={this.saveEditingVersion}
            onVersionDelete={this.onVersionDelete}
            currentUser={this.state.currentUser}
          />
          <DndProvider backend={HTML5Backend}>
            <div className="sub-section">
              <LeftSidebar
                errorLogs={currentState.errors}
                components={currentState.components}
                appId={appId}
                darkMode={this.props.darkMode}
                dataSourcesChanged={this.dataSourcesChanged}
                dataQueriesChanged={this.dataQueriesChanged}
                globalDataSourcesChanged={this.globalDataSourcesChanged}
                onZoomChanged={this.onZoomChanged}
                switchDarkMode={this.changeDarkMode}
                debuggerActions={this.sideBarDebugger}
                appDefinition={{
                  components: appDefinition.pages[this.state.currentPageId]?.components ?? {},
                  selectedComponent: selectedComponents ? selectedComponents[selectedComponents.length - 1] : {},
                  pages: this.state.appDefinition.pages,
                  homePageId: this.state.appDefinition.homePageId,
                  showViewerNavigation: this.state.appDefinition.showViewerNavigation,
                }}
                setSelectedComponent={this.setSelectedComponent}
                removeComponent={this.removeComponent}
                runQuery={(queryId, queryName) => runQuery(this, queryId, queryName)}
                ref={this.dataSourceModalRef}
                isSaving={this.state.isSaving}
                currentPageId={this.state.currentPageId}
                addNewPage={this.addNewPage}
                switchPage={this.switchPage}
                deletePage={this.deletePageRequest}
                renamePage={this.renamePage}
                clonePage={this.clonePage}
                hidePage={this.hidePage}
                unHidePage={this.unHidePage}
                updateHomePage={this.updateHomePage}
                updatePageHandle={this.updatePageHandle}
                updateOnPageLoadEvents={this.updateOnPageLoadEvents}
                showHideViewerNavigationControls={this.showHideViewerNavigation}
                updateOnSortingPages={this.updateOnSortingPages}
                apps={apps}
                setEditorMarginLeft={this.handleEditorMarginLeftChange}
              />
              {!this.props.showComments && (
                <Selecto
                  dragContainer={'.canvas-container'}
                  selectableTargets={['.react-draggable']}
                  hitRate={0}
                  selectByClick={true}
                  toggleContinueSelect={['shift']}
                  ref={this.selectionRef}
                  scrollOptions={this.state.scrollOptions}
                  onSelectStart={this.onAreaSelectionStart}
                  onSelectEnd={this.onAreaSelectionEnd}
                  onSelect={this.onAreaSelection}
                  onDragStart={this.onAreaSelectionDragStart}
                  onDrag={this.onAreaSelectionDrag}
                  onDragEnd={this.onAreaSelectionDragEnd}
                  onScroll={(e) => {
                    this.canvasContainerRef.current.scrollBy(e.direction[0] * 10, e.direction[1] * 10);
                  }}
                />
              )}
              <div
                className={`main main-editor-canvas ${
                  this.state.isQueryPaneDragging || this.state.isDragging ? 'hide-scrollbar' : ''
                }`}
                id="main-editor-canvas"
              >
                <div
                  className={`canvas-container align-items-center ${!showLeftSidebar && 'hide-sidebar'}`}
                  style={{
                    transform: `scale(${zoomLevel})`,
                    borderLeft:
                      (this.state.editorMarginLeft ? this.state.editorMarginLeft - 1 : this.state.editorMarginLeft) +
                      `px solid ${this.computeCanvasBackgroundColor()}`,
                    height: this.computeCanvasContainerHeight(),
                    background: !this.props.darkMode && '#f4f6fa',
                  }}
                  onMouseUp={(e) => {
                    if (['real-canvas', 'modal'].includes(e.target.className)) {
                      this.setState({ selectedComponents: [], currentSidebarTab: 2, hoveredComponent: false });
                    }
                  }}
                  ref={this.canvasContainerRef}
                  onScroll={() => {
                    this.selectionRef.current.checkScroll();
                  }}
                >
                  <div style={{ minWidth: `calc((100vw - 300px) - 48px)` }}>
                    <div
                      className="canvas-area"
                      style={{
                        width: this.props.currentLayout === 'desktop' ? '100%' : '450px',
                        maxWidth:
                          +this.state.appDefinition.globalSettings.canvasMaxWidth +
                          this.state.appDefinition.globalSettings.canvasMaxWidthType,
                        /**
                         * minWidth will be min(default canvas min width, user set max width). Done to avoid conflict between two
                         * default canvas min width = calc(((screen width - width component editor side bar) - width of editor sidebar on left) - width of left sidebar popover)
                         **/
                        // minWidth: this.state.editorMarginLeft ? this.getCanvasMinWidth() : 'auto',
                        backgroundColor: this.computeCanvasBackgroundColor(),
                        transform: 'translateZ(0)', //Hack to make modal position respect canvas container, else it positions w.r.t window.
                      }}
                    >
                      {config.ENABLE_MULTIPLAYER_EDITING && (
                        <RealtimeCursors
                          editingVersionId={editingVersion?.id}
                          editingPageId={this.state.currentPageId}
                        />
                      )}
                      {isLoading && (
                        <div className="apploader">
                          <div className="col col-* editor-center-wrapper">
                            <div className="editor-center">
                              <div className="canvas">
                                <div className="mt-5 d-flex flex-column">
                                  <div className="mb-1">
                                    <Skeleton width={'150px'} height={15} className="skeleton" />
                                  </div>
                                  {Array.from(Array(4)).map((_item, index) => (
                                    <Skeleton key={index} width={'300px'} height={10} className="skeleton" />
                                  ))}
                                  <div className="align-self-end">
                                    <Skeleton width={'100px'} className="skeleton" />
                                  </div>
                                  <Skeleton className="skeleton mt-4" />
                                  <Skeleton height={'150px'} className="skeleton mt-2" />
                                </div>
                              </div>
                            </div>
                          </div>
                        </div>
                      )}
                      {defaultComponentStateComputed && (
                        <>
                          <Container
                            canvasWidth={this.getCanvasWidth()}
                            socket={this.socket}
                            appDefinition={appDefinition}
                            appDefinitionChanged={this.appDefinitionChanged}
                            snapToGrid={true}
                            darkMode={this.props.darkMode}
                            mode={'edit'}
                            zoomLevel={zoomLevel}
                            deviceWindowWidth={deviceWindowWidth}
                            selectedComponents={selectedComponents}
                            appLoading={isLoading}
                            onEvent={this.handleEvent}
                            onComponentOptionChanged={this.handleOnComponentOptionChanged}
                            onComponentOptionsChanged={this.handleOnComponentOptionsChanged}
                            setSelectedComponent={this.setSelectedComponent}
                            handleUndo={this.handleUndo}
                            handleRedo={this.handleRedo}
                            removeComponent={this.removeComponent}
                            onComponentClick={this.handleComponentClick}
                            onComponentHover={this.handleComponentHover}
                            hoveredComponent={hoveredComponent}
                            sideBarDebugger={this.sideBarDebugger}
                            currentPageId={this.state.currentPageId}
                          />
                          <CustomDragLayer
                            snapToGrid={true}
                            canvasWidth={this.getCanvasWidth()}
                            onDragging={(isDragging) => this.setState({ isDragging })}
                          />
                        </>
                      )}
                    </div>
                  </div>
                </div>
                <QueryPanel
                  onQueryPaneDragging={this.handleQueryPaneDragging}
                  handleQueryPaneExpanding={this.handleQueryPaneExpanding}
                  dataQueriesChanged={this.dataQueriesChanged}
                  fetchDataQueries={this.fetchDataQueries}
                  darkMode={this.props.darkMode}
                  apps={apps}
                  allComponents={appDefinition.pages[this.state.currentPageId]?.components ?? {}}
                  appId={appId}
                  appDefinition={appDefinition}
                  dataSourceModalHandler={this.dataSourceModalHandler}
                  editorRef={this}
                />
                <ReactTooltip id="tooltip-for-add-query" className="tooltip" />
              </div>
              <div className="editor-sidebar">
                <EditorKeyHooks
                  moveComponents={this.moveComponents}
                  cloneComponents={this.cloneComponents}
                  copyComponents={this.copyComponents}
                  cutComponents={this.cutComponents}
                  handleEditorEscapeKeyPress={this.handleEditorEscapeKeyPress}
                  removeMultipleComponents={this.removeComponents}
                />

                {currentSidebarTab === 1 && (
                  <div className="pages-container">
                    {selectedComponents.length === 1 &&
                    !isEmpty(appDefinition.pages[this.state.currentPageId]?.components) &&
                    !isEmpty(appDefinition.pages[this.state.currentPageId]?.components[selectedComponents[0].id]) ? (
                      <Inspector
                        moveComponents={this.moveComponents}
                        componentDefinitionChanged={this.componentDefinitionChanged}
                        removeComponent={this.removeComponent}
                        selectedComponentId={selectedComponents[0].id}
                        allComponents={appDefinition.pages[this.state.currentPageId]?.components}
                        key={selectedComponents[0].id}
                        switchSidebarTab={this.switchSidebarTab}
                        apps={apps}
                        darkMode={this.props.darkMode}
                        appDefinitionLocalVersion={this.state.appDefinitionLocalVersion}
                        pages={this.getPagesWithIds()}
                      ></Inspector>
                    ) : (
                      <center className="mt-5 p-2">
                        {this.props.t('editor.inspectComponent', 'Please select a component to inspect')}
                      </center>
                    )}
                  </div>
                )}

                {currentSidebarTab === 2 && (
                  <WidgetManager
                    componentTypes={componentTypes}
                    zoomLevel={zoomLevel}
                    darkMode={this.props.darkMode}
                  ></WidgetManager>
                )}
              </div>
              {config.COMMENT_FEATURE_ENABLE && this.props.showComments && (
                <CommentNotifications socket={this.socket} pageId={this.state.currentPageId} />
              )}
            </div>
          </DndProvider>
        </EditorContextWrapper>
      </div>
    );
  }
}

const withStore = (Component) => (props) => {
  const { showComments, currentLayout } = useEditorStore(
    (state) => ({
      showComments: state?.showComments,
      currentLayout: state?.currentLayout,
    }),
    shallow
  );
  const { isVersionReleased, editingVersion } = useAppVersionStore(
    (state) => ({ isVersionReleased: state.isVersionReleased, editingVersion: state.editingVersion }),
    shallow
  );

  const currentState = useCurrentState();

  return (
    <Component
      {...props}
      isVersionReleased={isVersionReleased}
      editingVersion={editingVersion}
      currentState={currentState}
      showComments={showComments}
      currentLayout={currentLayout}
    />
  );
};

export const Editor = withTranslation()(withRouter(withStore(EditorComponent)));<|MERGE_RESOLUTION|>--- conflicted
+++ resolved
@@ -61,11 +61,7 @@
     super(props);
     resetAllStores();
     const appId = this.props.params.id;
-<<<<<<< HEAD
-
-=======
     useEditorStore.getState().actions.setIsEditorActive(true);
->>>>>>> 6253273c
     const { socket } = createWebsocketConnection(appId);
 
     this.renameQueryNameId = React.createRef();
