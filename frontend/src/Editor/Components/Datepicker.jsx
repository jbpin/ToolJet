--- conflicted
+++ resolved
@@ -104,11 +104,7 @@
         showYearDropdown
         dropdownMode="select"
         excludeDates={excludedDates}
-<<<<<<< HEAD
-        customInput={<input style={{ borderRadius: `${borderRadius}px`, height }} />}
-=======
         customInput={<input style={{ borderRadius: `${borderRadius}px`, boxShadow, height }} />}
->>>>>>> 6253273c
         timeInputLabel={<div className={`${darkMode && 'theme-dark'}`}>Time</div>}
       />
 
