--- conflicted
+++ resolved
@@ -317,12 +317,8 @@
       enableReleasedVersionPopupState();
       return;
     }
-<<<<<<< HEAD
-    const deltaWidth = Math.round(d.width / gridWidth) * gridWidth;
-=======
 
     const deltaWidth = Math.round(d.width / gridWidth) * gridWidth; //rounding of width of element to nearest mulitple of gridWidth
->>>>>>> 6253273c
     const deltaHeight = d.height;
 
     if (deltaWidth === 0 && deltaHeight === 0) {
@@ -344,16 +340,12 @@
     const boundingRect = document.getElementsByClassName('canvas-area')[0].getBoundingClientRect();
     const canvasWidth = boundingRect?.width;
 
-<<<<<<< HEAD
-    width = Math.round(width + (deltaWidth * NO_OF_GRIDS) / canvasWidth); // convert the width delta to percentage
-=======
     //round the width to nearest multiple of gridwidth before converting to %
     const currentWidth = (canvasWidth * width) / NO_OF_GRIDS;
     let newWidth = currentWidth + deltaWidth;
     newWidth = Math.round(newWidth / gridWidth) * gridWidth;
     width = (newWidth * NO_OF_GRIDS) / canvasWidth;
 
->>>>>>> 6253273c
     height = height + deltaHeight;
 
     top = y;
