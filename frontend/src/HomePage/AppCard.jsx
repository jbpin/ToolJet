import React, { useState, useCallback, useEffect } from 'react';
import { AppMenu } from './AppMenu';
import { history } from '@/_helpers';
import moment from 'moment';
import { ToolTip } from '@/_components';
import useHover from '@/_hooks/useHover';
import configs from './Configs/AppIcon.json';

<<<<<<< HEAD
const { defaultIcon } = configs;
=======
export default function AppCard(props) {
  const { app, canUpdateApp } = props;
  const canUpdate = canUpdateApp(app);
>>>>>>> 013cb7d0

export default function AppCard({
  app,
  canCreateApp,
  canDeleteApp,
  deleteApp,
  cloneApp,
  exportApp,
  appActionModal,
  canUpdateApp,
}) {
  const [hoverRef, isHovered] = useHover();
  const [focused, setFocused] = useState(false);
  const [isMenuOpen, setMenuOpen] = useState(false);

  const onMenuToggle = useCallback(
    (status) => {
      setMenuOpen(!!status);
      !status && !isHovered && setFocused(false);
    },
    [isHovered]
  );

  const appActionModalCallBack = useCallback(
    (action) => {
      appActionModal(app, action);
    },
    [app, appActionModal]
  );

  useEffect(() => {
    !isMenuOpen && setFocused(!!isHovered);
  }, [isHovered]);

  const updated = moment(app.created_at).fromNow(true);

  return (
    <div className={`app-card mb-3 p-3 pt-2${focused ? ' highlight' : ''}`} key={app.id} ref={hoverRef}>
      <div className="row mb-3">
        <div className="col-12 d-flex justify-content-between">
          <div className="pt-2">
            <div className="app-icon-main p-1">
              <div className="app-icon p-1 d-flex">
                <img src={`/assets/images/icons/app-icons/${app.icon || defaultIcon}.svg`} alt="Application Icon" />
              </div>
            </div>
          </div>
          <div className="pt-1">
            {(canCreateApp(app) || canDeleteApp(app)) && (
              <AppMenu
                onMenuOpen={onMenuToggle}
                openAppActionModal={appActionModalCallBack}
                canCreateApp={canCreateApp()}
                canDeleteApp={canDeleteApp(app)}
                canUpdateApp={canUpdateApp(app)}
                deleteApp={() => deleteApp(app)}
                cloneApp={() => cloneApp(app)}
                exportApp={() => exportApp(app)}
                isMenuOpen={isMenuOpen}
              />
            )}
          </div>
        </div>
      </div>
      <div>
        <ToolTip message={app.name}>
          <div className="app-title">{app.name}</div>
        </ToolTip>
      </div>
<<<<<<< HEAD
      <div className="py-1">
        <div className="app-creator py-1">{`${app.user?.first_name ? app.user.first_name : ''} ${
          app.user?.last_name ? app.user.last_name : ''
        }`}</div>
        <div className="app-creation-time">
          <ToolTip message={app.created_at && moment(app.created_at).format('dddd, MMMM Do YYYY, h:mm:ss a')}>
            <span>{updated === 'just now' ? updated : `${updated} ago`}</span>
          </ToolTip>
        </div>
      </div>
      <div style={{ display: focused ? 'block' : 'none' }}>
        <div className="container-fluid d-flex flex-column align-content-center px-0 mt-1">
          <div className="row">
            <div className="col-6 pe-1">
              <ToolTip message="Open in app builder">
                <button
                  type="button"
                  className="btn btn-sm btn-light edit-button"
                  onClick={() => history.push(`/apps/${app.id}`)}
                >
                  Edit
                </button>
              </ToolTip>
            </div>
            <div className="col-6 ps-1">
              <ToolTip
                message={
                  app?.current_version_id === null ? 'App does not have a deployed version' : 'Open in app viewer'
                }
=======
      {focused && (
        <>
          <div className="container-fluid d-flex flex-column align-content-center px-0 mt-2">
            <div className="row">
              {canUpdate && (
                <div className="col-6 pe-1">
                  <button
                    type="button"
                    className="btn btn-sm btn-light edit-button"
                    style={{ width: '100%' }}
                    onClick={() => history.push(`/apps/${app.id}`)}
                    data-bs-toggle="tooltip"
                    data-bs-placement="top"
                    title="Open in app builder"
                  >
                    Edit
                  </button>
                </div>
              )}
              <div
                className={`col-${canUpdate ? '6' : '12'} ps-1`}
                data-bs-toggle="tooltip"
                data-bs-placement="top"
                title={app?.current_version_id === null ? 'App does not have a deployed version' : 'Open in app viewer'}
                style={{ marginLeft: `${canUpdate ? '0px' : '2px'}` }}
>>>>>>> 013cb7d0
              >
                <span>
                  <button
                    type="button"
                    className="btn btn-sm btn-primary launch-button"
                    disabled={app?.current_version_id === null}
                    onClick={() => {
                      if (app?.current_version_id) {
                        window.open(`/applications/${app.slug}`);
                      } else {
                        history.push(app?.current_version_id ? `/applications/${app.slug}` : '');
                      }
                    }}
                  >
                    Launch
                  </button>
                </span>
              </ToolTip>
            </div>
          </div>
        </div>
      </div>
    </div>
  );
}<|MERGE_RESOLUTION|>--- conflicted
+++ resolved
@@ -6,13 +6,7 @@
 import useHover from '@/_hooks/useHover';
 import configs from './Configs/AppIcon.json';
 
-<<<<<<< HEAD
 const { defaultIcon } = configs;
-=======
-export default function AppCard(props) {
-  const { app, canUpdateApp } = props;
-  const canUpdate = canUpdateApp(app);
->>>>>>> 013cb7d0
 
 export default function AppCard({
   app,
@@ -24,6 +18,7 @@
   appActionModal,
   canUpdateApp,
 }) {
+  const canUpdate = canUpdateApp(app);
   const [hoverRef, isHovered] = useHover();
   const [focused, setFocused] = useState(false);
   const [isMenuOpen, setMenuOpen] = useState(false);
@@ -82,7 +77,6 @@
           <div className="app-title">{app.name}</div>
         </ToolTip>
       </div>
-<<<<<<< HEAD
       <div className="py-1">
         <div className="app-creator py-1">{`${app.user?.first_name ? app.user.first_name : ''} ${
           app.user?.last_name ? app.user.last_name : ''
@@ -96,49 +90,24 @@
       <div style={{ display: focused ? 'block' : 'none' }}>
         <div className="container-fluid d-flex flex-column align-content-center px-0 mt-1">
           <div className="row">
-            <div className="col-6 pe-1">
-              <ToolTip message="Open in app builder">
-                <button
-                  type="button"
-                  className="btn btn-sm btn-light edit-button"
-                  onClick={() => history.push(`/apps/${app.id}`)}
-                >
-                  Edit
-                </button>
-              </ToolTip>
-            </div>
-            <div className="col-6 ps-1">
+            {canUpdate && (
+              <div className="col-6 pe-1">
+                <ToolTip message="Open in app builder">
+                  <button
+                    type="button"
+                    className="btn btn-sm btn-light edit-button"
+                    onClick={() => history.push(`/apps/${app.id}`)}
+                  >
+                    Edit
+                  </button>
+                </ToolTip>
+              </div>
+            )}
+            <div className={`col-${canUpdate ? '6' : '12'} ps-1`}>
               <ToolTip
                 message={
                   app?.current_version_id === null ? 'App does not have a deployed version' : 'Open in app viewer'
                 }
-=======
-      {focused && (
-        <>
-          <div className="container-fluid d-flex flex-column align-content-center px-0 mt-2">
-            <div className="row">
-              {canUpdate && (
-                <div className="col-6 pe-1">
-                  <button
-                    type="button"
-                    className="btn btn-sm btn-light edit-button"
-                    style={{ width: '100%' }}
-                    onClick={() => history.push(`/apps/${app.id}`)}
-                    data-bs-toggle="tooltip"
-                    data-bs-placement="top"
-                    title="Open in app builder"
-                  >
-                    Edit
-                  </button>
-                </div>
-              )}
-              <div
-                className={`col-${canUpdate ? '6' : '12'} ps-1`}
-                data-bs-toggle="tooltip"
-                data-bs-placement="top"
-                title={app?.current_version_id === null ? 'App does not have a deployed version' : 'Open in app viewer'}
-                style={{ marginLeft: `${canUpdate ? '0px' : '2px'}` }}
->>>>>>> 013cb7d0
               >
                 <span>
                   <button
