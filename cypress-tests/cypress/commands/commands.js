import { commonSelectors, commonWidgetSelector } from "Selectors/common";
import { dashboardSelector } from "Selectors/dashboard";
import { ssoSelector } from "Selectors/manageSSO";
import { commonText, createBackspaceText } from "Texts/common";
import { passwordInputText } from "Texts/passwordInput";
import { importSelectors } from "Selectors/exportImport";
import { importText } from "Texts/exportImport";

Cypress.Commands.add(
  "login",
  (email = "dev@tooljet.io", password = "password") => {
    cy.visit("/");
    cy.clearAndType(commonSelectors.workEmailInputField, email);
    cy.clearAndType(commonSelectors.passwordInputField, password);
    cy.get(commonSelectors.signInButton).click();
    cy.wait(2000);
    cy.get(commonSelectors.homePageLogo).should("be.visible");
  }
);

Cypress.Commands.add("clearAndType", (selector, text) => {
  cy.get(selector).clear().type(text, { log: false });
});

Cypress.Commands.add("forceClickOnCanvas", () => {
  cy.get(commonSelectors.canvas).click("topRight", { force: true });
});

Cypress.Commands.add(
  "verifyToastMessage",
  (selector, message, closeAction = true) => {
    cy.get(selector).as("toast").should("contain.text", message);
    if (closeAction) {
      cy.get("body").then(($body) => {
        if ($body.find(commonSelectors.toastCloseButton).length > 0) {
          cy.closeToastMessage();
          cy.wait(200);
        }
      });
    }
  }
);

Cypress.Commands.add("waitForAutoSave", () => {
  cy.wait(200);
  cy.get(commonSelectors.autoSave, { timeout: 20000 }).should(
    "have.text",
    commonText.autoSave,
    { timeout: 20000 }
  );
});

Cypress.Commands.add("createApp", (appName) => {
  const getAppButtonSelector = ($title) =>
    $title.text().includes(commonText.introductionMessage)
      ? commonSelectors.emptyAppCreateButton
      : commonSelectors.appCreateButton;

  cy.get("body").then(($title) => {
    cy.get(getAppButtonSelector($title)).click();
    cy.clearAndType('[data-cy="app-name-input"]', appName);
    cy.get('[data-cy="+-create-app"]').click();
  });
  cy.waitForAppLoad();
  cy.skipEditorPopover();
});

Cypress.Commands.add(
  "dragAndDropWidget",
  (
    widgetName,
    positionX = 190,
    positionY = 80,
    widgetName2 = widgetName,
    canvas = commonSelectors.canvas
  ) => {
    const dataTransfer = new DataTransfer();

    cy.clearAndType(commonSelectors.searchField, widgetName);
    cy.get(commonWidgetSelector.widgetBox(widgetName2)).trigger(
      "dragstart",
      { dataTransfer },
      { force: true }
    );
    cy.get(canvas).trigger("drop", positionX, positionY, {
      dataTransfer,
      force: true,
    });
    cy.waitForAutoSave();
  }
);

Cypress.Commands.add("appUILogin", () => {
  cy.visit("/");
  cy.clearAndType(commonSelectors.workEmailInputField, "dev@tooljet.io");
  cy.clearAndType(commonSelectors.passwordInputField, "password");
  cy.get(commonSelectors.signInButton).click();
  cy.wait(2000);
  cy.get(commonSelectors.homePageLogo).should("be.visible");
});

Cypress.Commands.add(
  "clearAndTypeOnCodeMirror",
  {
    prevSubject: "optional",
  },
  (subject, value) => {
    cy.wrap(subject)
      .realClick()
      .find("pre.CodeMirror-line")
      .invoke("text")
      .then((text) => {
        cy
          .wrap(subject)
          .last()
          .click()
          .type(createBackspaceText(text), { delay: 0 }),
          {
            delay: 0,
          };
      });
    if (!Array.isArray(value)) {
      cy.wrap(subject).last().type(value, {
        parseSpecialCharSequences: false,
        delay: 0,
      });
    } else {
      cy.wrap(subject)
        .last()
        .type(value[1], {
          parseSpecialCharSequences: false,
          delay: 0,
        })
        .type(`{home}${value[0]}`, { delay: 0 });
    }
  }
);

Cypress.Commands.add("deleteApp", (appName) => {
  cy.intercept("DELETE", "/api/apps/*").as("appDeleted");
  cy.get(commonSelectors.appCard(appName))
    .realHover()
    .find(commonSelectors.appCardOptionsButton)
    .realHover()
    .click();
  cy.get(commonSelectors.deleteAppOption).click();
  cy.get(commonSelectors.buttonSelector(commonText.modalYesButton)).click();
  cy.wait("@appDeleted");
});

Cypress.Commands.add(
  "verifyVisibleElement",
  {
    prevSubject: "element",
  },
  (subject, assertion, value, ...arg) => {
    return cy
      .wrap(subject)
      .scrollIntoView()
      .should("be.visible")
      .and(assertion, value, ...arg);
  }
);

Cypress.Commands.add("openInCurrentTab", (selector) => {
  cy.get(selector).invoke("removeAttr", "target").click();
});

Cypress.Commands.add("modifyCanvasSize", (x, y) => {
  cy.get("[data-cy='left-sidebar-settings-button']").click();
  cy.clearAndType("[data-cy='maximum-canvas-width-input-field']", x);
  cy.forceClickOnCanvas();
});

Cypress.Commands.add("renameApp", (appName) => {
  cy.get(commonSelectors.appNameInput).type(
    `{selectAll}{backspace}${appName}`,
    { force: true }
  );
  cy.forceClickOnCanvas();
  cy.waitForAutoSave();
});

Cypress.Commands.add(
  "clearCodeMirror",
  {
    prevSubject: "element",
  },
  (subject, value) => {
    cy.wrap(subject)
      .realClick()
      .find("pre.CodeMirror-line")
      .invoke("text")
      .then((text) => {
        cy.wrap(subject).realType(createBackspaceText(text)),
          {
            delay: 0,
          };
      });
  }
);

Cypress.Commands.add("closeToastMessage", () => {
  cy.get(`${commonSelectors.toastCloseButton}:eq(0)`).click();
});

Cypress.Commands.add("notVisible", (dataCy) => {
  cy.get("body").then(($body) => {
    if ($body.find(dataCy).length > 0) {
      cy.get(dataCy).should("not.be.visible");
    }
  });
  const log = Cypress.log({
    name: "notVisible",
    displayName: "Not Visible",
    message: dataCy,
  });
});

Cypress.Commands.add(
  "resizeWidget",
  (widgetName, x, y, autosaveStatusCheck = true) => {
    cy.get(`[data-cy="draggable-widget-${widgetName}"]`).trigger("mouseover", {
      force: true,
    });

    cy.get('[class="bottom-right"]').trigger("mousedown", {
      which: 1,
      force: true,
    });
    cy.get(commonSelectors.canvas)
      .trigger("mousemove", {
        which: 1,
        clientX: x,
        ClientY: y,
        clientX: x,
        clientY: y,
        pageX: x,
        pageY: y,
        screenX: x,
        screenY: y,
      })
      .trigger("mouseup");
    if (autosaveStatusCheck) {
      cy.waitForAutoSave();
    }
  }
);

Cypress.Commands.add("reloadAppForTheElement", (elementText) => {
  cy.get("body").then(($title) => {
    if (!$title.text().includes(elementText)) {
      cy.reload();
    }
  });
});

Cypress.Commands.add("skipEditorPopover", () => {
  // cy.get(".text-muted");
  cy.wait(1000);
  cy.get("body").then(($el) => {
    if ($el.text().includes("Skip", { timeout: 2000 })) {
      cy.get(commonSelectors.skipButton).realClick();
    }
  });
  const log = Cypress.log({
    name: "Skip Popover",
    displayName: "Skip Popover",
    message: " Popover skipped",
  });
});

Cypress.Commands.add("waitForAppLoad", () => {
  const API_ENDPOINT =
    Cypress.env("environment") === "Community"
      ? "/api/v2/data_sources"
      : "/api/app-environments/**";

  const TIMEOUT = 15000;

  cy.intercept("GET", API_ENDPOINT).as("appDs");
  cy.wait("@appDs", { timeout: TIMEOUT });
});

Cypress.Commands.add("visitTheWorkspace", (workspaceName) => {
  cy.task("updateId", {
    dbconfig: Cypress.env("app_db"),
    sql: `select id from organizations where name='${workspaceName}';`,
  }).then((resp) => {
    let workspaceId = resp.rows[0].id;
    cy.visit(workspaceId);
  });
  cy.wait(2000);
});

Cypress.Commands.add("hideTooltip", () => {
  cy.get("body").then(($body) => {
    if ($body.find(".tooltip-inner").length > 0) {
      cy.get(".tooltip-inner").invoke("css", "display", "none");
    }
  });
});

Cypress.Commands.add("importApp", (appFile) => {
  cy.get(importSelectors.dropDownMenu).should("be.visible").click();
  cy.get(importSelectors.importOptionInput).eq(0).selectFile(appFile, {
    force: true,
  });
  cy.verifyToastMessage(
    commonSelectors.toastMessage,
    importText.appImportedToastMessage
  );
});

Cypress.Commands.add("moveComponent", (componentName, x, y) => {
  cy.get(`[data-cy="draggable-widget-${componentName}"]`, { log: false })
    .trigger("mouseover", {
      force: true,
      log: false,
    })
    .trigger("mousedown", {
      which: 1,
      force: true,
      log: false,
    });
  cy.get(commonSelectors.canvas, { log: false })
    .trigger("mousemove", {
      which: 1,
      clientX: x,
      ClientY: y,
      clientX: x,
      clientY: y,
      pageX: x,
      pageY: y,
      screenX: x,
      screenY: y,
      log: false,
    })
    .trigger("mouseup", { log: false });

  const log = Cypress.log({
    name: "moveComponent",
    displayName: "Component moved:",
    message: `X: ${x}, Y:${y}`,
  });
});

Cypress.Commands.add("getPosition", (componentName) => {
  cy.get(commonWidgetSelector.draggableWidget(componentName)).then(
    ($element) => {
      const element = $element[0];
      const rect = element.getBoundingClientRect();

      const clientX = Math.round(rect.left + window.scrollX + rect.width / 2);
      const clientY = Math.round(rect.top + window.scrollY + rect.height / 2);

      const log = Cypress.log({
        name: "getPosition",
        displayName: `${componentName}'s Position:\n`,
        message: `\nX: ${clientX}, Y:${clientY}`,
      });
      return [clientX, clientY];
    }
  );
});

Cypress.Commands.add("defaultWorkspaceLogin", () => {
  cy.apiLogin();
  cy.intercept("GET", "http://localhost:3000/api/library_apps/").as(
    "library_apps"
  );
  cy.visit("/my-workspace");
  cy.get(commonSelectors.homePageLogo, { timeout: 10000 });
  cy.wait("@library_apps");
});

Cypress.Commands.add(
  "visitSlug",
  ({ actualUrl, currentUrl = "http://localhost:8082/error/unknown" }) => {
    cy.visit(actualUrl);
    cy.wait(3000);

    cy.url().then((url) => {
      if (url === currentUrl) {
        cy.visit(actualUrl);
      }
    });
  }
);

<<<<<<< HEAD
Cypress.Commands.add("backToApps", () => {
  cy.get(commonSelectors.editorPageLogo).click();
  cy.get(commonSelectors.backToAppOption).click();
});

Cypress.Commands.add("removeAssignedApps", () => {
  cy.task("updateId", {
    dbconfig: Cypress.env("app_db"),
    sql: `DELETE FROM app_group_permissions;`,
  });
});


Cypress.Commands.add('saveFromIntercept', (interceptAlias, property, envVariable) => {
  cy.get(interceptAlias).its('response.body').then((responseBody) => {
    Cypress.env(envVariable, responseBody[property]);
  });
});

Cypress.Commands.add("verifyLabel", (labelName) => {
  cy.get(commonSelectors.label(`${labelName}`)).verifyVisibleElement(
    "have.text",
    labelName
  );
});
=======
Cypress.Commands.add(
  "verifyCssProperty",
  (selector, property, expectedValue) => {
    cy.get(selector).should("have.css", property).and("eq", expectedValue);
  }
);
>>>>>>> d0e22a9f
<|MERGE_RESOLUTION|>--- conflicted
+++ resolved
@@ -388,7 +388,6 @@
   }
 );
 
-<<<<<<< HEAD
 Cypress.Commands.add("backToApps", () => {
   cy.get(commonSelectors.editorPageLogo).click();
   cy.get(commonSelectors.backToAppOption).click();
@@ -414,11 +413,24 @@
     labelName
   );
 });
-=======
+
+Cypress.Commands.add(
+  "visitSlug",
+  ({ actualUrl, currentUrl = "http://localhost:8082/error/unknown" }) => {
+    cy.visit(actualUrl);
+    cy.wait(3000);
+
+    cy.url().then((url) => {
+      if (url === currentUrl) {
+        cy.visit(actualUrl);
+      }
+    });
+  }
+);
+
 Cypress.Commands.add(
   "verifyCssProperty",
   (selector, property, expectedValue) => {
     cy.get(selector).should("have.css", property).and("eq", expectedValue);
   }
-);
->>>>>>> d0e22a9f
+);